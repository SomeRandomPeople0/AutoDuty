--- conflicted
+++ resolved
@@ -126,11 +126,7 @@
             _chat = new();
             _overrideMovement = new();
             _overrideAFK = new();
-<<<<<<< HEAD
-            _contentManager.PopulateDuties();
-=======
             _followManager = new(_overrideMovement);
->>>>>>> 0f2aa78b
             _repairManager = new(_taskManager);
             _gotoManager = new(_taskManager);
             _dutySupportManager = new(_taskManager);
@@ -166,8 +162,6 @@
         }
     }
 
-<<<<<<< HEAD
-=======
     private void MessageReceived(string message)
     {
         if (Svc.ClientState.LocalPlayer is null || message.IsNullOrEmpty() || _messageSender)
@@ -233,7 +227,6 @@
         }
     }
 
->>>>>>> 0f2aa78b
     private void ClientState_TerritoryChanged(ushort t)
     {
         Action = "";
@@ -252,8 +245,6 @@
         {
             if (CurrentLoop < Configuration.LoopTimes)
             {
-                if (_taskManager.IsBusy)
-                    _taskManager.Abort();
                 _taskManager.Enqueue(() => Stage = 99, "Loop");
                 _taskManager.Enqueue(() => !ObjectHelper.IsReady, 500, "Loop");
                 _taskManager.Enqueue(() => ObjectHelper.IsReady, int.MaxValue, "Loop");
@@ -358,11 +349,7 @@
         CurrentLoop = 1;
     }
 
-<<<<<<< HEAD
-    public void StartNavigation(bool startFromZero)
-=======
     public void StartNavigation(bool startFromZero = true)
->>>>>>> 0f2aa78b
     {
         if (ContentHelper.DictionaryContent.TryGetValue(Svc.ClientState.TerritoryType, out var content))
         {
@@ -474,7 +461,7 @@
     {
         if (EzThrottler.Throttle("OverrideAFK") && Started && ObjectHelper.IsValid)
             _overrideAFK.ResetTimers();
-        
+
         if ((Player = Svc.ClientState.LocalPlayer) == null)
         {
             PlayerPosition = Vector3.Zero;
@@ -509,18 +496,6 @@
 
         if (Indexer >= ListBoxPOSText.Count && ListBoxPOSText.Count > 0 && Started)
         {
-<<<<<<< HEAD
-            if (Plugin.Running && CurrentLoop <= LoopTimes)
-            {
-                return;
-            }
-            else
-                Stage = 0;
-            Indexer = 0;
-            return;
-        }
-        
-=======
             //we finished lets exit the duty
             if (Configuration.AutoExitDuty || Running)
                 _actions.ExitDuty("");
@@ -532,7 +507,6 @@
         }
         if (Stage > 0)
             _stopped = false;
->>>>>>> 0f2aa78b
         switch (Stage)
         {
             //AutoDuty is stopped or has not started
@@ -553,24 +527,11 @@
                 //Backwards Compatibility
                 if (ListBoxPOSText[Indexer].Contains('|'))
                 {
-<<<<<<< HEAD
-                    Stage = 3;
-                    var lst = ListBoxPOSText[Indexer].Split('|');
-                    var action = lst[0];
-                    var p = lst[1].Split(',');
-                    _actions.InvokeAction(action, p);
-                }
-                else
-                {
-                    Stage = 2;
-                    var destinationVector = new Vector3(float.Parse(ListBoxPOSText[Indexer].Split(',')[0], System.Globalization.CultureInfo.InvariantCulture), float.Parse(ListBoxPOSText[Indexer].Split(',')[1], System.Globalization.CultureInfo.InvariantCulture), float.Parse(ListBoxPOSText[Indexer].Split(',')[2], System.Globalization.CultureInfo.InvariantCulture));
-=======
                     _actionPosition = [];
                     _actionParams = [.. ListBoxPOSText[Indexer].Split('|')];
                     _action = (string)_actionParams[0];
                     _actionTollerance = _action == "Interactable" ? 2f : 0.25f;
 
->>>>>>> 0f2aa78b
                     if (!VNavmesh_IPCSubscriber.Path_GetMovementAllowed())
                         VNavmesh_IPCSubscriber.Path_SetMovementAllowed(true);
                     if (VNavmesh_IPCSubscriber.Path_GetTolerance() > 0.25F)
@@ -845,12 +806,6 @@
                 break;
             //Looping
             case 99:
-<<<<<<< HEAD
-                if (!ObjectHelper.IsValid)
-                    return;
-                if (!_taskManager.IsBusy && ObjectHelper.IsValid)
-                    Stage = 0;
-=======
                 if (!ObjectHelper.IsReady)
                     return;
 
@@ -860,7 +815,6 @@
                     Action = $"Step: Looping: {CurrentTerritoryContent?.Name} {CurrentLoop} of {Configuration.LoopTimes}";
                 if (!_taskManager.IsBusy && ObjectHelper.IsValid && Svc.ClientState.TerritoryType == CurrentTerritoryContent?.TerritoryType)
                     Stage = 1;
->>>>>>> 0f2aa78b
                 break;
             default:
                 break;
