--- conflicted
+++ resolved
@@ -1334,7 +1334,6 @@
             AutoRetainerHelper.CloseRetainerWindows();
     }
 
-<<<<<<< HEAD
     private void InteractablesCheck()
     {
         if (Interactables.Count == 0) return;
@@ -1352,8 +1351,6 @@
         }
     }
 
-=======
->>>>>>> 05b196b3
     private void PreStageChecks()
     {
         if (Stage == Stage.Stopped)
