--- conflicted
+++ resolved
@@ -1,4 +1,4 @@
-﻿using System;
+using System;
 using System.Numerics;
 using Dalamud.Game.Command;
 using Dalamud.Plugin;
@@ -376,28 +376,6 @@
             TaskManager.DelayNext("Loop-Delay50", 50);
             TaskManager.Enqueue(() => !GotoBarracksHelper.GotoBarracksRunning && !GotoInnHelper.GotoInnRunning, int.MaxValue, "Loop-WaitGotoComplete");
         }
-
-<<<<<<< HEAD
-        if (LevelingEnabled)
-        {
-            Svc.Log.Info("Leveling Enabled");
-            ContentHelper.Content? duty = LevelingHelper.SelectHighestLevelingRelevantDuty(out int _);
-            if (duty != null)
-            {
-                Svc.Log.Info("Next Leveling Duty: " + duty.DisplayName);
-                this.CurrentTerritoryContent = duty;
-                ContentPathsManager.DictionaryPaths[duty.TerritoryType].SelectPath(out this.CurrentPath);
-            }
-            else
-            {
-                CurrentLoop = Configuration.LoopTimes;
-                LoopsCompleteActions();
-                return;
-            }
-        }
-
-=======
->>>>>>> dc751a7b
         if (Configuration.Trust)
             _trustManager.RegisterTrust(CurrentTerritoryContent);
         else if (Configuration.Support)
