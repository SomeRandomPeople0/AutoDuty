--- conflicted
+++ resolved
@@ -425,17 +425,11 @@
 
         if (Configuration.AutoConsume)
         {
-<<<<<<< HEAD
-            TaskManager.Enqueue(() => { InventoryHelper.UseItemIfAvailable(4650);/*&& !PlayerHelper.HasStatus(48)*/}, "Loop-AutoBoiledEgg");
-            TaskManager.DelayNext("Loop-Delay200", 200);
-            TaskManager.Enqueue(() => ObjectHelper.IsReadyFull);
-=======
             foreach (var item in Configuration.AutoConsumeItems)
             {
                 TaskManager.Enqueue(() => InventoryHelper.UseItemUntilStatus(item.Value.ItemId, item.Key, item.Value.CanBeHq), $"Loop-AutoConsume({item.Value.Name})");
-                TaskManager.Enqueue(() => ObjectHelper.IsReady);
-            }
->>>>>>> 3cd6d546
+                TaskManager.Enqueue(() => ObjectHelper.IsReadyFull);
+            }
         }
 
         if (Configuration.AutoEquipRecommendedGear)
