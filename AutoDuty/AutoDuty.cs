global using static AutoDuty.Data.Enums;
global using static AutoDuty.Data.Extensions;
global using static AutoDuty.Data.Classes;
global using AutoDuty.Managers;
global using ECommons.GameHelpers;
using System;
using System.Numerics;
using Dalamud.Game.Command;
using Dalamud.Plugin;
using Dalamud.Interface.Windowing;
using Dalamud.Plugin.Services;
using System.Collections.Generic;
using System.IO;
using ECommons;
using ECommons.DalamudServices;
using AutoDuty.Windows;
using AutoDuty.IPC;
using ECommons.Automation.LegacyTaskManager;
using AutoDuty.External;
using AutoDuty.Helpers;
using ECommons.Throttlers;
using Dalamud.Game.ClientState.Objects.Types;
using System.Linq;
using System.Text;
using ECommons.GameFunctions;
using TinyIpc.Messaging;
using ECommons.Automation;
using FFXIVClientStructs.FFXIV.Client.Game;
using ImGuiNET;
using ECommons.ExcelServices;
using FFXIVClientStructs.FFXIV.Client.UI.Agent;
using Dalamud.IoC;
using System.Diagnostics;
using Lumina.Excel.GeneratedSheets;
using Dalamud.Game.ClientState.Conditions;
using AutoDuty.Properties;
using FFXIVClientStructs.FFXIV.Client.Game.Object;
using FFXIVClientStructs.FFXIV.Client.Game.UI;

namespace AutoDuty;

// TODO:
// Need to expand AutoRepair to include check for level and stuff to see if you are eligible for self repair. and check for dark matter
// make config saving per character
// drap drop on build is jacked when theres scrolling

// WISHLIST for VBM:
// Generic (Non Module) jousting respects navmesh out of bounds (or dynamically just adds forbiddenzones as Obstacles using Detour) (or at very least, vbm NavigationDecision can use ClosestPointonMesh in it's decision making) (or just spit balling here as no idea if even possible, add Everywhere non tiled as ForbiddenZones /shrug)

public sealed class AutoDuty : IDalamudPlugin
{
    [PluginService] internal static IDalamudPluginInterface PluginInterface { get; private set; } = null!;
    internal List<PathAction> Actions { get; set; } = [];
    internal List<uint> Interactables { get; set; } = [];
    internal int CurrentLoop = 0;
    internal KeyValuePair<ushort, Job?> CurrentPlayerItemLevelandClassJob = new(0, null); 
    private Content? currentTerritoryContent = null;
    internal Content? CurrentTerritoryContent
    {
        get => currentTerritoryContent;
        set
        {
            CurrentPlayerItemLevelandClassJob = ObjectHelper.IsValid ? new(InventoryHelper.CurrentItemLevel, Player.Job) : new(0, null);
            currentTerritoryContent = value;
        }
    }
    internal uint CurrentTerritoryType = 0;
    internal int CurrentPath = -1;

    internal bool SupportLevelingEnabled => LevelingModeEnum == LevelingMode.Support;
    internal bool TrustLevelingEnabled => LevelingModeEnum == LevelingMode.Trust;
    internal bool LevelingEnabled => LevelingModeEnum != LevelingMode.None;

    internal static string Name => "AutoDuty";
    internal static AutoDuty Plugin { get; private set; }
    internal bool StopForCombat = true;
    internal DirectoryInfo PathsDirectory;
    internal FileInfo AssemblyFileInfo;
    internal DirectoryInfo? AssemblyDirectoryInfo;
    internal Configuration Configuration { get; init; }
    internal WindowSystem WindowSystem = new("AutoDuty");
    internal Stage PreviousStage = Stage.Stopped;
    internal Stage Stage
    {
        get => _stage;
        set
        {
            switch (value)
            {
                case Stage.Stopped:
                    StopAndResetALL();
                    break;
                case Stage.Paused:
                    PreviousStage = Stage;
                    if (VNavmesh_IPCSubscriber.Path_NumWaypoints() > 0)
                        VNavmesh_IPCSubscriber.Path_Stop();
                    FollowHelper.SetFollow(null);
                    TaskManager.SetStepMode(true);
                    States |= PluginState.Paused;
                    break;
                case Stage.Action:
                    ActionInvoke();
                    break;
                case Stage.Condition:
                    Action = $"ConditionChange";
                    SchedulerHelper.ScheduleAction("ConditionChangeStageReadingPath", () => _stage = Stage.Reading_Path, () => !Svc.Condition[ConditionFlag.BetweenAreas] && !Svc.Condition[ConditionFlag.BetweenAreas51] && !Svc.Condition[ConditionFlag.Jumping61]);
                    break;
            }
            _stage = value;
            Svc.Log.Debug($"Stage={EnumString(_stage)}");
        }
    }
    internal LevelingMode LevelingModeEnum
    {
        get => levelingModeEnum;
        set
        {
            if (value != LevelingMode.None)
            {
                Svc.Log.Debug($"Setting Leveling mode to {value}");
                Content? duty = LevelingHelper.SelectHighestLevelingRelevantDuty(value == LevelingMode.Trust);

                if (duty != null)
                {
                    levelingModeEnum = value;
                    MainTab.DutySelected = ContentPathsManager.DictionaryPaths[duty.TerritoryType];
                    CurrentTerritoryContent = duty;
                    MainTab.DutySelected.SelectPath(out CurrentPath);
                    Svc.Log.Debug($"Leveling Mode: Setting duty to {duty.Name}");
                }
                else
                {
                    MainTab.DutySelected = null;
                    MainListClicked = false;
                    CurrentTerritoryContent = null;
                    levelingModeEnum = LevelingMode.None;
                    Svc.Log.Debug($"Leveling Mode: No appropriate leveling duty found");
                }
            }
            else
            {
                MainTab.DutySelected = null;
                MainListClicked = false;
                CurrentTerritoryContent = null;
                levelingModeEnum = LevelingMode.None;
            }
        }
    }
    internal PluginState States = PluginState.None;
    internal int Indexer = -1;
    internal bool MainListClicked = false;
    internal IBattleChara? BossObject;
    internal IGameObject? ClosestInteractableEventObject = null;
    internal IGameObject? ClosestTargetableBattleNpc = null;
    internal OverrideCamera OverrideCamera;
    internal MainWindow MainWindow { get; init; }
    internal Overlay Overlay { get; init; }
    internal bool InDungeon => ContentHelper.DictionaryContent.ContainsKey(Svc.ClientState.TerritoryType);
    internal bool SkipTreasureCoffer = false;
    internal string Action = "";
    internal string PathFile = "";
    internal TaskManager TaskManager;
    internal Job JobLastKnown;
    internal DutyState DutyState = DutyState.None;
    internal Chat Chat;
    internal PathAction PathAction = new();

    private LevelingMode levelingModeEnum = LevelingMode.None;
    private Stage _stage = Stage.Stopped;
    private const string CommandName = "/autoduty";
    private readonly DirectoryInfo _configDirectory;
    private readonly ActionsManager PathActions;
    private readonly SquadronManager _squadronManager;
    private readonly VariantManager _variantManager;
    private readonly OverrideAFK _overrideAFK;
    private readonly IPCProvider _ipcProvider;
    private IGameObject? treasureCofferGameObject = null;
    private readonly TinyMessageBus _messageBusSend = new("AutoDutyBroadcaster");
    private readonly TinyMessageBus _messageBusReceive = new("AutoDutyBroadcaster");
    private bool _recentlyWatchedCutscene = false;
    private bool _lootTreasure;
    private SettingsActive _settingsActive = SettingsActive.None;
    private SettingsActive _bareModeSettingsActive = SettingsActive.None;

    public AutoDuty()
    {
        try
        {
            Plugin = this;
            ECommonsMain.Init(PluginInterface, Plugin, Module.DalamudReflector, Module.ObjectFunctions);
            
            Configuration = PluginInterface.GetPluginConfig() as Configuration ?? new Configuration();
            ConfigTab.BuildManuals();
            _configDirectory = PluginInterface.ConfigDirectory;
            PathsDirectory = new(_configDirectory.FullName + "/paths");
            AssemblyFileInfo = PluginInterface.AssemblyLocation;
            AssemblyDirectoryInfo = AssemblyFileInfo.Directory;
            Configuration.Version = PluginInterface.Manifest.AssemblyVersion.Revision;
            Configuration.Save();
            if (!_configDirectory.Exists)
                _configDirectory.Create();
            if (!PathsDirectory.Exists)
                PathsDirectory.Create();

            TaskManager = new()
            {
                AbortOnTimeout = false,
                TimeoutSilently = true
            };

            TrustHelper.PopulateTrustMembers();
            ContentHelper.PopulateDuties();
            RepairNPCHelper.PopulateRepairNPCs();
            FileHelper.OnStart();
            FileHelper.Init();
            Chat = new();
            _overrideAFK = new();
            _ipcProvider = new();
            _squadronManager = new(TaskManager);
            _variantManager = new(TaskManager); 
            PathActions = new(Plugin, Chat, TaskManager);
            _messageBusReceive.MessageReceived +=
                (sender, e) => MessageReceived(Encoding.UTF8.GetString((byte[])e.Message));
            BuildTab.ActionsList = PathActions.ActionsList;
            OverrideCamera = new();
            Overlay = new();
            MainWindow = new();
            WindowSystem.AddWindow(MainWindow);
            WindowSystem.AddWindow(Overlay);

            if (Configuration.ShowOverlay && (!Configuration.HideOverlayWhenStopped || States.HasFlag(PluginState.Looping) || States.HasFlag(PluginState.Navigating)))
                SchedulerHelper.ScheduleAction("ShowOverlay", () => Overlay.IsOpen = true, () => ObjectHelper.IsReady);

            if (Configuration.ShowMainWindowOnStartup)
                SchedulerHelper.ScheduleAction("ShowMainWindowOnStartup", () => OpenMainUI(), () => ObjectHelper.IsReady);

            Svc.Commands.AddHandler("/ad", new CommandInfo(OnCommand) { });
            Svc.Commands.AddHandler(CommandName, new CommandInfo(OnCommand)
            {
                HelpMessage = "\n/autoduty or /ad -> opens main window\n" +
                "/autoduty or /ad config or cfg -> opens config window / modifies config\n" +
                "/autoduty or /ad start -> starts autoduty when in a Duty\n" +
                "/autoduty or /ad stop -> stops everything\n" +
                "/autoduty or /ad pause -> pause route\n" +
                "/autoduty or /ad resume -> resume route\n" +
                "/autoduty or /ad turnin -> GC Turnin\n" +
                "/autoduty or /ad desynth -> Desynth's your inventory\n" +
                "/autoduty or /ad repair -> Repairs your gear\n" +
                "/autoduty or /ad equiprec-> Equips recommended gear\n" +
                "/autoduty or /ad extract -> Extract's materia from equipment\n" +
                "/autoduty or /ad turnin -> GC Turnin\n" +
                "/autoduty or /ad goto -> goes to\n" +
                "/autoduty or /ad dataid -> Logs and copies your target's dataid to clipboard\n" +
                "/autoduty or /ad exitduty -> exits duty\n" +
                "/autoduty or /ad queue -> queues duty\n" +
                "/autoduty or /ad moveto -> move's to territorytype and location sent\n" +
                "/autoduty or /ad overlay -> opens overlay\n" +
                "/autoduty or /ad overlay lock-> toggles locking the overlay\n" +
                "/autoduty or /ad overlay nobg-> toggles the overlay's background\n" +
                "/autoduty or /ad movetoflag -> moves to the flag map marker\n" +
                "/autoduty or /ad run -> starts auto duty in territory type specified\n" +
                "/autoduty or /ad tt -> logs and copies to clipboard the Territory Type number for duty specified\n"
            });

            PluginInterface.UiBuilder.Draw += DrawUI;
            PluginInterface.UiBuilder.OpenConfigUi += OpenConfigUI;
            PluginInterface.UiBuilder.OpenMainUi += OpenMainUI;

            Svc.Framework.Update += Framework_Update;
            Svc.Framework.Update += SchedulerHelper.ScheduleInvoker;
            Svc.ClientState.TerritoryChanged += ClientState_TerritoryChanged;
            Svc.Condition.ConditionChange += Condition_ConditionChange;
            Svc.DutyState.DutyStarted += DutyState_DutyStarted;
            Svc.DutyState.DutyWiped += DutyState_DutyWiped;
            Svc.DutyState.DutyRecommenced += DutyState_DutyRecommenced;
            Svc.DutyState.DutyCompleted += DutyState_DutyCompleted;
        }
        catch (Exception e) { Svc.Log.Info($"Failed loading plugin\n{e}");
        }
    }

    private void DutyState_DutyStarted(object? sender, ushort e) => DutyState = DutyState.DutyStarted;
    private void DutyState_DutyWiped(object? sender, ushort e) => DutyState = DutyState.DutyWiped;
    private void DutyState_DutyRecommenced(object? sender, ushort e) => DutyState = DutyState.DutyRecommenced;
    private void DutyState_DutyCompleted(object? sender, ushort e) => DutyState = DutyState.DutyComplete;

    private void MessageReceived(string messageJson)
    {
        if (!Player.Available || messageJson.IsNullOrEmpty())
            return;

        var message = System.Text.Json.JsonSerializer.Deserialize<Message>(messageJson);

        if (message == null) return;

        if (message.Sender == Player.Name || message.Action.Count == 0 || !Svc.Party.Any(x => x.Name.ExtractText() == message.Sender))
            return;

        message.Action.Each(x => PathActions.InvokeAction(x.Item1, [x.Item2]));
    }

    internal void ExitDuty() => PathActions.ExitDuty("");

    internal void LoadPath()
    {
        try
        {
            if (CurrentTerritoryContent == null || (CurrentTerritoryContent != null && CurrentTerritoryContent.TerritoryType != Svc.ClientState.TerritoryType))
            {
                if (ContentHelper.DictionaryContent.TryGetValue(Svc.ClientState.TerritoryType, out var content))
                    CurrentTerritoryContent = content;
                else
                {
                    Actions.Clear();
                    PathFile = "";
                    return;
                }
            }
            
            Actions.Clear();
            if (!ContentPathsManager.DictionaryPaths.TryGetValue(Svc.ClientState.TerritoryType, out ContentPathsManager.ContentPathContainer? container))
            {
                PathFile = $"{PathsDirectory.FullName}{Path.DirectorySeparatorChar}({Svc.ClientState.TerritoryType}) {CurrentTerritoryContent?.EnglishName?.Replace(":", "")}.json";
                return;
            }
            
            ContentPathsManager.DutyPath? path = CurrentPath < 0 && Player.Available ?
                                                     container.SelectPath(out CurrentPath) :
                                                     container.Paths[CurrentPath > -1 ? CurrentPath : 0];

            PathFile       = path?.FilePath ?? "";
            Actions = [.. path?.Actions];
            Interactables = [.. path?.Interactables];
            //Svc.Log.Info($"Loading Path: {CurrentPath} {ListBoxPOSText.Count}");
        }
        catch (Exception e)
        {
            Svc.Log.Error(e.ToString());
            //throw;
        }
    }

    private unsafe bool StopLoop => Configuration.EnableTerminationActions && (CurrentTerritoryContent == null ||
                                    (Configuration.StopLevel && Player.Level >= Configuration.StopLevelInt) || 
                                    (Configuration.StopNoRestedXP && AgentHUD.Instance()->ExpRestedExperience == 0) || 
                                    (Configuration.StopItemQty && Configuration.StopItemQtyItemDictionary.Any(x => InventoryManager.Instance()->GetInventoryItemCount(x.Key) >= x.Value.Value)));

    private void TrustLeveling()
    {
        if (TrustLevelingEnabled && TrustHelper.Members.Any(tm => tm.Value.Level < tm.Value.LevelCap))
        {
            TaskManager.Enqueue(() => Svc.Log.Debug($"Trust Leveling Enabled"), "TrustLeveling-Debug");
            TaskManager.Enqueue(() => TrustHelper.ClearCachedLevels(CurrentTerritoryContent!), "TrustLeveling-ClearCachedLevels");
            TaskManager.Enqueue(() => TrustHelper.GetLevels(CurrentTerritoryContent), "TrustLeveling-GetLevels");
            TaskManager.DelayNext(50);
            TaskManager.Enqueue(() => TrustHelper.State != ActionState.Running, "TrustLeveling-RecheckingTrustLevels");
        }
    }

    private void ClientState_TerritoryChanged(ushort t)
    {
        if (Stage == Stage.Stopped) return;

        Svc.Log.Debug($"ClientState_TerritoryChanged: t={t}");
       
        CurrentTerritoryType = t;
        MainListClicked = false;

        if (t == 0)
            return;
        CurrentPath = -1;

        LoadPath();

        if (!States.HasFlag(PluginState.Looping) || GCTurninHelper.State == ActionState.Running || RepairHelper.State == ActionState.Running || GotoHelper.State == ActionState.Running || GotoInnHelper.State == ActionState.Running || GotoBarracksHelper.State == ActionState.Running || GotoHousingHelper.State == ActionState.Running || CurrentTerritoryContent == null)
        {
            Svc.Log.Debug("We Changed Territories but are doing after loop actions or not running at all or in a Territory not supported by AutoDuty");
            return;
        }

        if (Configuration.ShowOverlay && Configuration.HideOverlayWhenStopped && !States.HasFlag(PluginState.Looping))
        {
            Overlay.IsOpen = false;
            MainWindow.IsOpen = true;
        }

        Action = "";

        if (t != CurrentTerritoryContent.TerritoryType)
        {
            if (CurrentLoop < Configuration.LoopTimes)
            {
                TaskManager.Abort();
                TaskManager.Enqueue(() => Svc.Log.Debug($"Loop {CurrentLoop} of {Configuration.LoopTimes}"), "Loop-Debug");
                TaskManager.Enqueue(() => { Stage = Stage.Looping; }, "Loop-SetStage=99");
                TaskManager.Enqueue(() => { States &= ~PluginState.Navigating; }, "Loop-RemoveNavigationState");
                TaskManager.Enqueue(() => ObjectHelper.IsReady, int.MaxValue, "Loop-WaitPlayerReady");
                if (Configuration.EnableBetweenLoopActions)
                {
                    TaskManager.Enqueue(() => { Action = $"Waiting {Configuration.WaitTimeBeforeAfterLoopActions}s"; }, "Loop-WaitTimeBeforeAfterLoopActionsActionSet");
                    TaskManager.DelayNext("Loop-WaitTimeBeforeAfterLoopActions", Configuration.WaitTimeBeforeAfterLoopActions * 1000);
                    TaskManager.Enqueue(() => { Action = $"After Loop Actions"; }, "Loop-AfterLoopActionsSetAction");
                }

                TrustLeveling();

                TaskManager.Enqueue(() =>
                {
                    if (StopLoop)
                    {
                        TaskManager.Enqueue(() => Svc.Log.Info($"Loop Stop Condition Encountered, Stopping Loop"));
                        LoopsCompleteActions();
                    }
                    else
                        LoopTasks();
                }, "Loop-CheckStopLoop");

            }
            else
            {
                TaskManager.Enqueue(() => Svc.Log.Debug($"Loops Done"), "Loop-Debug");
                TaskManager.Enqueue(() => ObjectHelper.IsReady, int.MaxValue, "Loop-WaitPlayerReady");
                TaskManager.Enqueue(() => Svc.Log.Debug($"Loop {CurrentLoop} == {Configuration.LoopTimes} we are done Looping, Invoking LoopsCompleteActions"), "Loop-Debug");
                TaskManager.Enqueue(() => LoopsCompleteActions(), "Loop-LoopCompleteActions");
            }
        }
    }
    
    private void Condition_ConditionChange(ConditionFlag flag, bool value)
    {
        if (Stage == Stage.Stopped) return;

        if (flag == ConditionFlag.Unconscious)
        {
            if (value && (Stage != Stage.Dead || DeathHelper.DeathState != PlayerLifeState.Dead))
            {
                Svc.Log.Debug($"We Died, Setting Stage to Dead");
                DeathHelper.DeathState = PlayerLifeState.Dead;
                Stage = Stage.Dead;
            }
            else if (!value && (Stage != Stage.Revived || DeathHelper.DeathState != PlayerLifeState.Revived))
            {
                Svc.Log.Debug($"We Revived, Setting Stage to Revived");
                DeathHelper.DeathState = PlayerLifeState.Revived;
                Stage = Stage.Revived;
            }
            return;
        }
        //Svc.Log.Debug($"{flag} : {value}");
        if (Stage != Stage.Dead && Stage != Stage.Revived && !_recentlyWatchedCutscene && !Conditions.IsWatchingCutscene && flag != ConditionFlag.WatchingCutscene && flag != ConditionFlag.WatchingCutscene78 && flag != ConditionFlag.OccupiedInCutSceneEvent && Stage != Stage.Action && value && States.HasFlag(PluginState.Navigating) && (flag == ConditionFlag.BetweenAreas || flag == ConditionFlag.BetweenAreas51 || flag == ConditionFlag.Jumping61))
        {
            Svc.Log.Info($"Condition_ConditionChange: Indexer Increase and Change Stage to Condition");
            Indexer++;
            VNavmesh_IPCSubscriber.Path_Stop();
            Stage = Stage.Condition;
        }
        if (Conditions.IsWatchingCutscene || flag == ConditionFlag.WatchingCutscene || flag == ConditionFlag.WatchingCutscene78 || flag == ConditionFlag.OccupiedInCutSceneEvent)
        {
            _recentlyWatchedCutscene = true;
            SchedulerHelper.ScheduleAction("RecentlyWatchedCutsceneTimer", () => _recentlyWatchedCutscene = false, 5000);
        }
    }

    public void Run(uint territoryType = 0, int loops = 0, bool startFromZero = true, bool bareMode = false)
    {
        Svc.Log.Debug($"Run: territoryType={territoryType} loops={loops} bareMode={bareMode}");
        if (territoryType > 0)
        {
            if (ContentHelper.DictionaryContent.TryGetValue(territoryType, out var content))
                CurrentTerritoryContent = content;
            else
            {
                Svc.Log.Error($"({territoryType}) is not in our Dictionary as a compatible Duty");
                return;
            }
        }

        if (CurrentTerritoryContent == null)
            return;

        if (loops > 0)
            Configuration.LoopTimes = loops;

        if (bareMode)
        {
            _bareModeSettingsActive |= SettingsActive.BareMode_Active;
            if (Configuration.EnablePreLoopActions)
                _bareModeSettingsActive |= SettingsActive.PreLoop_Enabled;
            if (Configuration.EnableBetweenLoopActions)
                _bareModeSettingsActive |= SettingsActive.BetweenLoop_Enabled;
            if (Configuration.EnableTerminationActions)
                _bareModeSettingsActive |= SettingsActive.TerminationActions_Enabled;
            Configuration.EnablePreLoopActions = false;
            Configuration.EnableBetweenLoopActions = false;
            Configuration.EnableTerminationActions = false;
        }

        Svc.Log.Info($"Running AutoDuty in {CurrentTerritoryContent.EnglishName}, Looping {Configuration.LoopTimes} times{(bareMode ? " in BareMode (No Pre, Between or Termination Loop Actions)" : "")}");

        //MainWindow.OpenTab("Mini");
        if (Configuration.ShowOverlay)
        {
            //MainWindow.IsOpen = false;
            Overlay.IsOpen = true;
        }
        Stage = Stage.Looping;
        States |= PluginState.Looping;
        SetGeneralSettings(false);
        if (!VNavmesh_IPCSubscriber.Path_GetMovementAllowed())
            VNavmesh_IPCSubscriber.Path_SetMovementAllowed(true);
        TaskManager.Abort();
        Svc.Log.Info($"Running {CurrentTerritoryContent.Name} {Configuration.LoopTimes} Times");
        if (!InDungeon)
        {
            CurrentLoop = 0;
            if (Configuration.EnablePreLoopActions)
            {
                if (Configuration.ExecuteCommandsPreLoop)
                {
                    TaskManager.Enqueue(() => Svc.Log.Debug($"ExecutingCommandsPreLoop, executing {Configuration.CustomCommandsTermination.Count} commands"));
                    Configuration.CustomCommandsPreLoop.Each(x => TaskManager.Enqueue(() => Chat.ExecuteCommand(x), "Run-ExecuteCommandsPreLoop"));
                }

                AutoConsume();

                if (LevelingModeEnum == LevelingMode.None)
                    AutoEquipRecommendedGear();

                if (Configuration.AutoRepair && InventoryHelper.CanRepair())
                {
                    TaskManager.Enqueue(() => Svc.Log.Debug($"AutoRepair PreLoop Action"));
                    TaskManager.Enqueue(() => RepairHelper.Invoke(), "Run-AutoRepair");
                    TaskManager.DelayNext("Run-AutoRepairDelay50", 50);
                    TaskManager.Enqueue(() => RepairHelper.State != ActionState.Running, int.MaxValue, "Run-WaitAutoRepairComplete");
                    TaskManager.Enqueue(() => ObjectHelper.IsReadyFull, "Run-WaitAutoRepairIsReadyFull");
                }

                if (Configuration.DutyModeEnum != DutyMode.Squadron && Configuration.RetireMode)
                {
                    TaskManager.Enqueue(() => Svc.Log.Debug($"Retire PreLoop Action"));
                    if (Configuration.RetireLocationEnum == RetireLocation.GC_Barracks)
                        TaskManager.Enqueue(() => GotoBarracksHelper.Invoke(), "Run-GotoBarracksInvoke");
                    else if (Configuration.RetireLocationEnum == RetireLocation.Inn)
                        TaskManager.Enqueue(() => GotoInnHelper.Invoke(), "Run-GotoInnInvoke");
                    else
                        TaskManager.Enqueue(() => GotoHousingHelper.Invoke((Housing)Configuration.RetireLocationEnum), "Run-GotoHousingInvoke");
                    TaskManager.DelayNext("Run-RetireModeDelay50", 50);
                    TaskManager.Enqueue(() => GotoHousingHelper.State != ActionState.Running && GotoBarracksHelper.State != ActionState.Running && GotoInnHelper.State != ActionState.Running, int.MaxValue, "Run-WaitGotoComplete");
                }
            }

            TaskManager.Enqueue(() => Svc.Log.Debug($"Queueing First Run"));
            Queue(CurrentTerritoryContent);
        }
        TaskManager.Enqueue(() => Svc.Log.Debug($"Done Queueing-WaitDutyStarted, NavIsReady"));
        TaskManager.Enqueue(() => Svc.DutyState.IsDutyStarted, "Run-WaitDutyStarted");
        TaskManager.Enqueue(() => VNavmesh_IPCSubscriber.Nav_IsReady(), int.MaxValue, "Run-WaitNavIsReady");
        TaskManager.Enqueue(() => Svc.Log.Debug($"Start Navigation"));
        TaskManager.Enqueue(() => StartNavigation(startFromZero), "Run-StartNavigation");
        if (CurrentLoop == 0)
            CurrentLoop = 1;
    }

    private unsafe void LoopTasks()
    {
        if (CurrentTerritoryContent == null) return;

        if (Configuration.EnableBetweenLoopActions)
        {
            if (Configuration.EnableAutoRetainer && AutoRetainer_IPCSubscriber.IsEnabled && AutoRetainer_IPCSubscriber.AreAnyRetainersAvailableForCurrentChara())
            {
                TaskManager.Enqueue(() => Svc.Log.Debug($"AutoRetainer BetweenLoop Actions"));
                if (Configuration.EnableAutoRetainer)
                {
                    TaskManager.Enqueue(() => AutoRetainerHelper.Invoke(), "Loop-AutoRetainer");
                    TaskManager.DelayNext("Loop-Delay50", 50);
                    TaskManager.Enqueue(() => AutoRetainerHelper.State != ActionState.Running, int.MaxValue, "Loop-WaitAutoRetainerComplete");
                }
                else
                {
                    TaskManager.Enqueue(() => AutoRetainer_IPCSubscriber.IsBusy(), 15000, "Loop-AutoRetainerIntegrationDisabledWait15sRetainerSense");
                    TaskManager.Enqueue(() => !AutoRetainer_IPCSubscriber.IsBusy(), int.MaxValue, "Loop-AutoRetainerIntegrationDisabledWaitARNotBusy");
                    TaskManager.Enqueue(() => AutoRetainerHelper.Stop(), "Loop-AutoRetainerStop");
                }
            }

            AutoConsume();

            AutoEquipRecommendedGear();

            if (Configuration.AM)
            {
                TaskManager.Enqueue(() => Svc.Log.Debug($"AutoMarket Between Loop Action"));
                TaskManager.Enqueue(() => AMHelper.Invoke(), "Loop-AM");
                TaskManager.DelayNext("Loop-Delay50", 50);
                TaskManager.Enqueue(() => AMHelper.State != ActionState.Running, int.MaxValue, "Loop-WaitAMComplete");
            }

            if (Configuration.AutoRepair && InventoryHelper.CanRepair())
            {
                TaskManager.Enqueue(() => Svc.Log.Debug($"AutoRepair Between Loop Action"));
                TaskManager.Enqueue(() => RepairHelper.Invoke(), "Loop-AutoRepair");
                TaskManager.DelayNext("Loop-Delay50", 50);
                TaskManager.Enqueue(() => RepairHelper.State != ActionState.Running, int.MaxValue, "Loop-WaitAutoRepairComplete");
                TaskManager.Enqueue(() => ObjectHelper.IsReadyFull, "Loop-WaitIsReadyFull");
            }

            if (Configuration.AutoExtract && (QuestManager.IsQuestComplete(66174)))
            {
                TaskManager.Enqueue(() => Svc.Log.Debug($"AutoExtract Between Loop Action"));
                TaskManager.Enqueue(() => ExtractHelper.Invoke(), "Loop-AutoExtract");
                TaskManager.DelayNext("Loop-Delay50", 50);
                TaskManager.Enqueue(() => ExtractHelper.State != ActionState.Running, int.MaxValue, "Loop-WaitAutoExtractComplete");
            }

            if (Configuration.AutoDesynth)
            {
                TaskManager.Enqueue(() => Svc.Log.Debug($"AutoDesynth Between Loop Action"));
                TaskManager.Enqueue(() => DesynthHelper.Invoke(), "Loop-AutoDesynth");
                TaskManager.DelayNext("Loop-Delay50", 50);
                TaskManager.Enqueue(() => DesynthHelper.State != ActionState.Running, int.MaxValue, "Loop-WaitAutoDesynthComplete");
            }

            if (Configuration.AutoGCTurnin && (!Configuration.AutoGCTurninSlotsLeftBool || InventoryManager.Instance()->GetEmptySlotsInBag() <= Configuration.AutoGCTurninSlotsLeft) && ObjectHelper.GrandCompanyRank > 5)
            {
                TaskManager.Enqueue(() => Svc.Log.Debug($"GC Turnin Between Loop Action"));
                TaskManager.Enqueue(() => GCTurninHelper.Invoke(), "Loop-AutoGCTurnin");
                TaskManager.DelayNext("Loop-Delay50", 50);
                TaskManager.Enqueue(() => GCTurninHelper.State != ActionState.Running, int.MaxValue, "Loop-WaitAutoGCTurninComplete");
            }

            if (Configuration.DutyModeEnum != DutyMode.Squadron && Configuration.RetireMode)
            {
                TaskManager.Enqueue(() => Svc.Log.Debug($"Retire Between Loop Action"));
                if (Configuration.RetireLocationEnum == RetireLocation.GC_Barracks)
                    TaskManager.Enqueue(() => GotoBarracksHelper.Invoke(), "Loop-GotoBarracksInvoke");
                else if (Configuration.RetireLocationEnum == RetireLocation.Inn)
                    TaskManager.Enqueue(() => GotoInnHelper.Invoke(), "Loop-GotoInnInvoke");
                else
                {
                    Svc.Log.Info($"{(Housing)Configuration.RetireLocationEnum} {Configuration.RetireLocationEnum}");
                    TaskManager.Enqueue(() => GotoHousingHelper.Invoke((Housing)Configuration.RetireLocationEnum), "Loop-GotoHousingInvoke");
                }
                TaskManager.DelayNext("Loop-Delay50", 50);
                TaskManager.Enqueue(() => GotoHousingHelper.State != ActionState.Running && GotoBarracksHelper.State != ActionState.Running && GotoInnHelper.State != ActionState.Running, int.MaxValue, "Loop-WaitGotoComplete");
            }
        }
        if (LevelingEnabled)
        {
            Svc.Log.Info("Leveling Enabled");
            Content? duty = LevelingHelper.SelectHighestLevelingRelevantDuty(LevelingModeEnum == LevelingMode.Trust);
            if (duty != null)
            {
                Svc.Log.Info("Next Leveling Duty: " + duty.Name);
                CurrentTerritoryContent = duty;
                ContentPathsManager.DictionaryPaths[duty.TerritoryType].SelectPath(out CurrentPath);
            }
            else
            {
                CurrentLoop = Configuration.LoopTimes;
                LoopsCompleteActions();
                return;
            }
        }
        TaskManager.Enqueue(() => Svc.Log.Debug($"Registering New Loop"));
        Queue(CurrentTerritoryContent);
        TaskManager.Enqueue(() => Svc.Log.Debug($"Incrementing LoopCount, Setting Action Var, Wait for CorrectTerritory, PlayerIsValid, DutyStarted, and NavIsReady"));
        TaskManager.Enqueue(() => CurrentLoop++, "Loop-IncrementCurrentLoop");
        TaskManager.Enqueue(() => { Action = $"Looping: {CurrentTerritoryContent.Name} {CurrentLoop} of {Configuration.LoopTimes}"; }, "Loop-SetAction");
        TaskManager.Enqueue(() => Svc.ClientState.TerritoryType == CurrentTerritoryContent.TerritoryType, int.MaxValue, "Loop-WaitCorrectTerritory");
        TaskManager.Enqueue(() => ObjectHelper.IsValid, int.MaxValue, "Loop-WaitPlayerValid");
        TaskManager.Enqueue(() => Svc.DutyState.IsDutyStarted, int.MaxValue, "Loop-WaitDutyStarted");
        TaskManager.Enqueue(() => VNavmesh_IPCSubscriber.Nav_IsReady(), int.MaxValue, "Loop-WaitNavReady");
        TaskManager.Enqueue(() => Svc.Log.Debug($"StartNavigation"));
        TaskManager.Enqueue(() => StartNavigation(true), "Loop-StartNavigation");
    }

    private void LoopsCompleteActions()
    {
        SetGeneralSettings(false);

        if (Configuration.EnableTerminationActions)
        {
            TaskManager.Enqueue(() => Svc.Log.Debug($"TerminationActions are Enabled"));
            if (Configuration.ExecuteCommandsTermination)
            {
                TaskManager.Enqueue(() => Svc.Log.Debug($"ExecutingCommandsTermination, executing {Configuration.CustomCommandsTermination.Count} commands"));
                Configuration.CustomCommandsTermination.Each(x => Chat.ExecuteCommand(x));
            }
            if (Configuration.PlayEndSound)
            {
                TaskManager.Enqueue(() => Svc.Log.Debug($"Playing End Sound"));
                SoundHelper.StartSound(Configuration.PlayEndSound, Configuration.CustomSound, Configuration.SoundEnum);
            }
            if (Configuration.TerminationMethodEnum == TerminationMode.Kill_PC)
            {
                TaskManager.Enqueue(() => Svc.Log.Debug($"Killing PC"));
                if (!Configuration.TerminationKeepActive)
                {
                    Configuration.TerminationMethodEnum = TerminationMode.Do_Nothing;
                    Configuration.Save();
                }

                if (OperatingSystem.IsWindows())
                {
                    ProcessStartInfo startinfo = new("shutdown.exe", "-s -t 20");
                    Process.Start(startinfo);
                }
                else if (OperatingSystem.IsLinux())
                {
                    //Educated guess
                    ProcessStartInfo startinfo = new("shutdown", "-t 20");
                    Process.Start(startinfo);
                }
                else if (OperatingSystem.IsMacOS())
                {
                    //hell if I know
                }
                Chat.ExecuteCommand($"/xlkill");
            }
            else if (Configuration.TerminationMethodEnum == TerminationMode.Kill_Client)
            {
                TaskManager.Enqueue(() => Svc.Log.Debug($"Killing Client"));
                if (!Configuration.TerminationKeepActive)
                {
                    Configuration.TerminationMethodEnum = TerminationMode.Do_Nothing;
                    Configuration.Save();
                }

                Chat.ExecuteCommand($"/xlkill");
            }
            else if (Configuration.TerminationMethodEnum == TerminationMode.Logout)
            {
                TaskManager.Enqueue(() => Svc.Log.Debug($"Logging Out"));
                if (!Configuration.TerminationKeepActive)
                {
                    Configuration.TerminationMethodEnum = TerminationMode.Do_Nothing;
                    Configuration.Save();
                }

                TaskManager.Enqueue(() => ObjectHelper.IsReady);
                TaskManager.DelayNext(2000);
                TaskManager.Enqueue(() => Chat.ExecuteCommand($"/logout"));
                TaskManager.Enqueue(() => AddonHelper.ClickSelectYesno());
                TaskManager.Enqueue(() => States &= ~PluginState.Looping);
                TaskManager.Enqueue(() => CurrentLoop = 0);
                TaskManager.Enqueue(() => Stage = Stage.Stopped);
            }
            else if (Configuration.TerminationMethodEnum == TerminationMode.Start_AR_Multi_Mode)
            {
                TaskManager.Enqueue(() => Svc.Log.Debug($"Starting AR Multi Mode"));
                TaskManager.Enqueue(() => Chat.ExecuteCommand($"/ays multi"));
                TaskManager.Enqueue(() => States &= ~PluginState.Looping);
                TaskManager.Enqueue(() => CurrentLoop = 0);
                TaskManager.Enqueue(() => Stage = Stage.Stopped);
            }
        }
        Svc.Log.Debug($"Removing Looping, Setting CurrentLoop to 0, and Setting Stage to Stopped");
        States &= ~PluginState.Looping;
        CurrentLoop = 0;
        SchedulerHelper.ScheduleAction("SetStageStopped", () => Stage = Stage.Stopped, 1);
    }

    private void AutoEquipRecommendedGear()
    {
        if (Configuration.AutoEquipRecommendedGear)
        {
            TaskManager.Enqueue(() => Svc.Log.Debug($"AutoEquipRecommendedGear Between Loop Action"));
            TaskManager.Enqueue(() => AutoEquipHelper.Invoke(), "AutoEquipRecommendedGear-Invoke");
            TaskManager.DelayNext("AutoEquipRecommendedGear-Delay50", 50);
            TaskManager.Enqueue(() => AutoEquipHelper.State != ActionState.Running, int.MaxValue, "AutoEquipRecommendedGear-WaitAutoEquipComplete");
            TaskManager.Enqueue(() => ObjectHelper.IsReadyFull, "AutoEquipRecommendedGear-WaitANotIsOccupied");
        }
    }

    private void AutoConsume()
    {
        if (Configuration.AutoConsume)
        {
            TaskManager.Enqueue(() => Svc.Log.Debug($"AutoConsume PreLoop Action"));
            Configuration.AutoConsumeItemsList.Each(x =>
            {
                var isAvailable = InventoryHelper.IsItemAvailable(x.Value.ItemId, x.Value.CanBeHq);
                if (Configuration.AutoConsumeIgnoreStatus)
                    TaskManager.Enqueue(() => 
                    { 
                        if (isAvailable)
                            InventoryHelper.UseItemUntilAnimationLock(x.Value.ItemId, x.Value.CanBeHq); 
                    }, $"AutoConsume - {x.Value.Name} is available: {isAvailable}");
                else
                    TaskManager.Enqueue(() =>
                    {
                        if (isAvailable)
                            InventoryHelper.UseItemUntilStatus(x.Value.ItemId, x.Key, x.Value.CanBeHq);
                    }, $"AutoConsume - {x.Value.Name} is available: {isAvailable}");
                TaskManager.Enqueue(() => ObjectHelper.IsReadyFull, "AutoConsume-WaitPlayerIsReadyFull");
            });
        }
    }

    private void Queue(Content content)
    {
        if (Configuration.DutyModeEnum == DutyMode.Variant)
            _variantManager.RegisterVariantDuty(content);
        else if (Configuration.DutyModeEnum.EqualsAny(DutyMode.Regular, DutyMode.Trial, DutyMode.Raid, DutyMode.Support, DutyMode.Trust))
        {
            TaskManager.Enqueue(() => QueueHelper.Invoke(content, Configuration.DutyModeEnum), "Queue-Invoke");
            TaskManager.DelayNext("Queue-Delay50", 50);
            TaskManager.Enqueue(() => QueueHelper.State != ActionState.Running, int.MaxValue, "Queue-WaitQueueComplete");
        }
        else if (Configuration.DutyModeEnum == DutyMode.Squadron)
        {
            TaskManager.Enqueue(() => GotoBarracksHelper.Invoke(), "Queue-GotoBarracksInvoke");
            TaskManager.DelayNext("Queue-GotoBarracksDelay50", 50);
            TaskManager.Enqueue(() => GotoBarracksHelper.State != ActionState.Running && GotoInnHelper.State != ActionState.Running, int.MaxValue, "Queue-WaitGotoComplete");
            _squadronManager.RegisterSquadron(content);
        }
        TaskManager.Enqueue(() => !ObjectHelper.IsValid, "Queue-WaitNotValid");
        TaskManager.Enqueue(() => ObjectHelper.IsValid, int.MaxValue, "Queue-WaitValid");
    }

<<<<<<< HEAD
    public void StartNavigation(bool startFromZero = true)
    {
        Svc.Log.Debug($"StartNavigation: startFromZero={startFromZero}");
        if (ContentHelper.DictionaryContent.TryGetValue(Svc.ClientState.TerritoryType, out var content))
        {
            CurrentTerritoryContent = content;
            PathFile = $"{Plugin.PathsDirectory.FullName}/({Svc.ClientState.TerritoryType}) {content.EnglishName?.Replace(":", "")}.json";
            LoadPath();
        }
        else
        {
            CurrentTerritoryContent = null;
            PathFile = "";
            MainWindow.ShowPopup("Error", "Unable to load content for Territory");
            return;
        }
        //MainWindow.OpenTab("Mini");
        if (Configuration.ShowOverlay)
        {
            //MainWindow.IsOpen = false;
            Overlay.IsOpen = true;
        }
        MainListClicked = false;
        Stage = Stage.Reading_Path;
        States |= PluginState.Navigating;
        StopForCombat = true;
        if (Configuration.AutoManageVnavAlignCamera && !VNavmesh_IPCSubscriber.Path_GetAlignCamera())
            VNavmesh_IPCSubscriber.Path_SetAlignCamera(true);
        Chat.ExecuteCommand($"/vbm cfg AIConfig Enable true");
        if (IPCSubscriber_Common.IsReady("BossModReborn"))
            Chat.ExecuteCommand($"/vbmai on");
        if (Configuration.AutoManageBossModAISettings)
            SetBMSettings();
        if (Configuration.AutoManageRotationPluginState && !Configuration.UsingAlternativeRotationPlugin)
            SetRotationPluginSettings(true);
        if (Configuration.LootTreasure)
        {
            if (PandorasBox_IPCSubscriber.IsEnabled)
                PandorasBox_IPCSubscriber.SetFeatureEnabled("Automatically Open Chests", Configuration.LootMethodEnum == LootMethod.Pandora || Configuration.LootMethodEnum == LootMethod.All);
            if (ReflectionHelper.RotationSolver_Reflection.RotationSolverEnabled)
                ReflectionHelper.RotationSolver_Reflection.SetConfigValue("OpenCoffers", $"{Configuration.LootMethodEnum == LootMethod.RotationSolver || Configuration.LootMethodEnum == LootMethod.All}");
            _lootTreasure = Configuration.LootMethodEnum == LootMethod.AutoDuty || Configuration.LootMethodEnum == LootMethod.All;
        }
        else
        {
            if (PandorasBox_IPCSubscriber.IsEnabled)
                PandorasBox_IPCSubscriber.SetFeatureEnabled("Automatically Open Chests", false);
                ReflectionHelper.RotationSolver_Reflection.SetConfigValue("OpenCoffers", "false");
            _lootTreasure = false;
        }
        Svc.Log.Info("Starting Navigation");
        if (startFromZero)
            Indexer = 0;
    }

    private void StageReadingPath()
=======
    private void ReadingPath()
>>>>>>> 3c04f3c7
    {
        if (!ObjectHelper.IsValid || !EzThrottler.Check("PathFindFailure") || Indexer == -1 || Indexer >= Actions.Count)
            return;

        Action = $"{(Actions.Count >= Indexer ? Plugin.Actions[Indexer].Name : "")}";

        PathAction = Actions[Indexer];

        if (PathAction.Name.StartsWith("Unsynced", StringComparison.InvariantCultureIgnoreCase))
        {
            if (!Configuration.Unsynced || !Configuration.DutyModeEnum.EqualsAny(DutyMode.Raid, DutyMode.Regular, DutyMode.Trial))
            {
                Svc.Log.Debug($"Skipping path entry {Actions[Indexer]} because we are not unsynced");
                Indexer++;
                return;
            }
            else
                PathAction.Name = PathAction.Name.Remove(0, 8);
        }

        if (PathAction.Name.StartsWith("Synced", StringComparison.InvariantCultureIgnoreCase))
        {
            if (Configuration.Unsynced)
            {
                Svc.Log.Debug($"Skipping path entry {Actions[Indexer]} because we are not synced");
                Indexer++;
                return;
            }
            else
                PathAction.Name = PathAction.Name.Remove(0, 6);
        }

        if (Actions[Indexer].Name.StartsWith("<--", StringComparison.InvariantCultureIgnoreCase))
        {
            Svc.Log.Debug($"Skipping path entry {Actions[Indexer].Name} because it is a comment");
            Indexer++;
            return;
        }

        if ((SkipTreasureCoffer || !Configuration.LootTreasure || Configuration.LootBossTreasureOnly) && PathAction.Name.Equals("TreasureCoffer", StringComparison.InvariantCultureIgnoreCase))
        {
            Indexer++;
            return;
        }

        if (PathAction.Position == Vector3.Zero)
        {
            Stage = Stage.Action;
            return;
        }

        VNavmesh_IPCSubscriber.Path_SetTolerance(PathAction.Name.Equals("Interactable", StringComparison.InvariantCultureIgnoreCase) ? 2f : 0.25f);

        if (!VNavmesh_IPCSubscriber.SimpleMove_PathfindInProgress() && !VNavmesh_IPCSubscriber.Path_IsRunning())
        {
            if (PathAction.Name == "MoveTo" && bool.TryParse((string)PathAction.Argument, out bool useMesh) && !useMesh)
                VNavmesh_IPCSubscriber.Path_MoveTo([PathAction.Position], false);
            else
                VNavmesh_IPCSubscriber.SimpleMove_PathfindAndMoveTo(PathAction.Position, false);
            Stage = Stage.Moving;
        }
    }

    private void StageMoving()
    {
        if (!ObjectHelper.IsReady || Indexer == -1 || Indexer >= Actions.Count)
            return;

        if (Configuration.DutyModeEnum == DutyMode.Regular && Svc.Party.PartyId > 0)
        {
            Message message = new()
            {
                Sender = Player.Name,
                Action =
                [
                    ("Follow", $"{Player.Name}")
                ]
            };

            var messageJson = System.Text.Json.JsonSerializer.Serialize(message);

            _messageBusSend.PublishAsync(Encoding.UTF8.GetBytes(messageJson));
        }

        Action = $"{Plugin.Actions[Indexer]}";
        if (Player.Object.InCombat() && Plugin.StopForCombat)
        {
            if (Configuration.AutoManageRotationPluginState && !Configuration.UsingAlternativeRotationPlugin)
                SetRotationPluginSettings(true);
            VNavmesh_IPCSubscriber.Path_Stop();
            Stage = Stage.Waiting_For_Combat;
            return;
        }

        if (StuckHelper.IsStuck())
        {
            VNavmesh_IPCSubscriber.Path_Stop();
            Stage = Stage.Reading_Path;
            return;
        }

        if ((!VNavmesh_IPCSubscriber.SimpleMove_PathfindInProgress() && VNavmesh_IPCSubscriber.Path_NumWaypoints() == 0) || (!PathAction.Name.IsNullOrEmpty() && PathAction.Position != Vector3.Zero && ObjectHelper.GetDistanceToPlayer(PathAction.Position) <= (PathAction.Name.Equals("Interactable", StringComparison.InvariantCultureIgnoreCase) ? 2f : 0.25f)))
        {
            if (PathAction.Name.IsNullOrEmpty() || PathAction.Name.Equals("MoveTo") || PathAction.Name.Equals("TreasureCoffer") || PathAction.Name.Equals("Revival"))
            {
                Stage = Stage.Reading_Path;
                Indexer++;
            }
            else
            {
                VNavmesh_IPCSubscriber.Path_Stop();
                Stage = Stage.Action;
            }

            return;
        }

        if (EzThrottler.Throttle("BossChecker", 25) && PathAction.Equals("Boss") && PathAction.Position != Vector3.Zero && ObjectHelper.GetDistanceToPlayer(PathAction.Position) < 50)
        {
            BossObject = ObjectHelper.GetBossObject(25);
            if (BossObject != null)
            {
                VNavmesh_IPCSubscriber.Path_Stop();
                Stage = Stage.Action;
                return;
            }
        }
        /*if (Configuration.LootTreasure && !Configuration.LootBossTreasureOnly && EzThrottler.Throttle("TreasureCofferCheck", 25))
        {
            treasureCofferGameObject = ObjectHelper.GetObjectsByObjectKind(ObjectKind.Treasure)?.FirstOrDefault(o => ObjectHelper.GetDistanceToPlayer(o) <= Plugin.Configuration.TreasureCofferScanDistance);
            if (treasureCofferGameObject == null || !treasureCofferGameObject.IsTargetable)
                return;
            VNavmesh_IPCSubscriber.Path_Stop();
            Stage = 8;
            return;
        }*/
    }

    private void StageAction()
    {
        if (Indexer == -1 || Indexer >= Actions.Count)
            return;

        if (Configuration.AutoManageRotationPluginState && !Configuration.UsingAlternativeRotationPlugin && !Svc.Condition[ConditionFlag.OccupiedInCutSceneEvent])
            SetRotationPluginSettings(true);

        if (!TaskManager.IsBusy)
        {
            Stage = Stage.Reading_Path;
            Indexer++;
            return;
        }
    }

    private void StageWaitingForCombat()
    {
        if (!EzThrottler.Throttle("CombatCheck", 250) || !ObjectHelper.IsReady || Indexer == -1 || Indexer >= Actions.Count || PathAction == null)
            return;

        Action = $"Waiting For Combat";

        if (ReflectionHelper.Avarice_Reflection.PositionalChanged(out Positional positional))
            Chat.ExecuteCommand($"/vbm cfg AIConfig DesiredPositional {positional}");

        if (PathAction.Name.Equals("Boss") && PathAction.Position != Vector3.Zero && ObjectHelper.GetDistanceToPlayer(PathAction.Position) < 50)
        {
            BossObject = ObjectHelper.GetBossObject(25);
            if (BossObject != null)
            {
                VNavmesh_IPCSubscriber.Path_Stop();
                Stage = Stage.Action;
                return;
            }
        }

        if (Player.Object.InCombat())
        {
            if (Svc.Targets.Target == null)
            {
                //find and target closest attackable npc, if we are not targeting
                var gos = ObjectHelper.GetObjectsByObjectKind(Dalamud.Game.ClientState.Objects.Enums.ObjectKind.BattleNpc)?.FirstOrDefault(o => ObjectFunctions.GetNameplateKind(o) is NameplateKind.HostileEngagedSelfUndamaged or NameplateKind.HostileEngagedSelfDamaged && ObjectHelper.GetBattleDistanceToPlayer(o) <= 75);

                if (gos != null)
                    Svc.Targets.Target = gos;
            }
            if (Configuration.AutoManageBossModAISettings)
            {
                var gotMDT = float.TryParse(BossMod_IPCSubscriber.Configuration(["AIConfig", "MaxDistanceToTarget"], false)[0], out float floatMDT);

                if (!gotMDT)
                    return;

                if (Svc.Targets.Target != null)
                {
                    var enemyCount = ObjectFunctions.GetAttackableEnemyCountAroundPoint(Svc.Targets.Target.Position, 15);

                    if (!VNavmesh_IPCSubscriber.SimpleMove_PathfindInProgress() && VNavmesh_IPCSubscriber.Path_IsRunning())
                        VNavmesh_IPCSubscriber.Path_Stop();

                    if (enemyCount > 2 && floatMDT != Configuration.MaxDistanceToTargetAoEFloat)
                    {
                        Svc.Log.Debug($"Changing MaxDistanceToTarget to {Configuration.MaxDistanceToTargetAoEFloat}, because BM MaxDistanceToTarget={floatMDT} and enemy count = {enemyCount}");
                        BossMod_IPCSubscriber.Configuration(["AIConfig", "MaxDistanceToTarget", $"{Configuration.MaxDistanceToTargetAoEFloat}"], false);
                    }
                    else if (enemyCount < 3 && floatMDT != Configuration.MaxDistanceToTargetFloat)
                    {
                        Svc.Log.Debug($"Changing MaxDistanceToTarget to {Configuration.MaxDistanceToTargetFloat}, because BM MaxDistanceToTarget={floatMDT} and enemy count = {enemyCount}");
                        BossMod_IPCSubscriber.Configuration(["AIConfig", "MaxDistanceToTarget", $"{Configuration.MaxDistanceToTargetFloat}"], false);
                        BossMod_IPCSubscriber.Configuration(["AIConfig", "MaxDistanceToTarget", $"{Configuration.MaxDistanceToTargetFloat}"], false);
                    }
                }
            }
            else if (!VNavmesh_IPCSubscriber.SimpleMove_PathfindInProgress() && VNavmesh_IPCSubscriber.Path_IsRunning())
                VNavmesh_IPCSubscriber.Path_Stop();
        }
        else if (!Player.Object.InCombat() && !VNavmesh_IPCSubscriber.SimpleMove_PathfindInProgress())
        {
            if (Configuration.AutoManageBossModAISettings)
            {
                var gotMDT = float.TryParse(BossMod_IPCSubscriber.Configuration(["AIConfig", "MaxDistanceToTarget"], false)[0], out float floatMDT);

                if (gotMDT && floatMDT != Configuration.MaxDistanceToTargetFloat)
                {
                    Svc.Log.Debug($"Changing MaxDistanceToTarget to {Configuration.MaxDistanceToTargetFloat}, because BM  MaxDistanceToTarget={floatMDT}");
                    BossMod_IPCSubscriber.Configuration(["AIConfig", "MaxDistanceToTarget", $"{Configuration.MaxDistanceToTargetFloat}"], false);
                    BossMod_IPCSubscriber.Configuration(["AIConfig", "MaxDistanceToTarget", $"{Configuration.MaxDistanceToTargetFloat}"], false);
                }
            }

            VNavmesh_IPCSubscriber.Path_Stop();
            Stage = Stage.Reading_Path;
        }
    }
    
    public void StartNavigation(bool startFromZero = true)
    {
        Svc.Log.Debug($"StartNavigation: startFromZero={startFromZero}");
        if (ContentHelper.DictionaryContent.TryGetValue(Svc.ClientState.TerritoryType, out var content))
        {
            CurrentTerritoryContent = content;
            PathFile = $"{Plugin.PathsDirectory.FullName}/({Svc.ClientState.TerritoryType}) {content.EnglishName?.Replace(":", "")}.json";
            LoadPath();
        }
        else
        {
            CurrentTerritoryContent = null;
            PathFile = "";
            MainWindow.ShowPopup("Error", "Unable to load content for Territory");
            return;
        }
        //MainWindow.OpenTab("Mini");
        if (Configuration.ShowOverlay)
        {
            //MainWindow.IsOpen = false;
            Overlay.IsOpen = true;
        }
        MainListClicked = false;
        Stage = Stage.Reading_Path;
        States |= PluginState.Navigating;
        StopForCombat = true;
        if (Configuration.AutoManageVnavAlignCamera && !VNavmesh_IPCSubscriber.Path_GetAlignCamera())
            VNavmesh_IPCSubscriber.Path_SetAlignCamera(true);
        Chat.ExecuteCommand($"/vbm cfg AIConfig Enable true");
        if (IPCSubscriber_Common.IsReady("BossModReborn"))
            Chat.ExecuteCommand($"/vbmai on");
        if (Configuration.AutoManageBossModAISettings)
            SetBMSettings();
        if (Configuration.AutoManageRotationPluginState && !Configuration.UsingAlternativeRotationPlugin)
            SetRotationPluginSettings(true);
        if (Configuration.LootTreasure)
        {
            if (PandorasBox_IPCSubscriber.IsEnabled)
                PandorasBox_IPCSubscriber.SetFeatureEnabled("Automatically Open Chests", Configuration.LootMethodEnum == LootMethod.Pandora || Configuration.LootMethodEnum == LootMethod.All);
            if (ReflectionHelper.RotationSolver_Reflection.RotationSolverEnabled)
                ReflectionHelper.RotationSolver_Reflection.SetConfigValue("OpenCoffers", $"{Configuration.LootMethodEnum == LootMethod.RotationSolver || Configuration.LootMethodEnum == LootMethod.All}");
            _lootTreasure = Configuration.LootMethodEnum == LootMethod.AutoDuty || Configuration.LootMethodEnum == LootMethod.All;
        }
        else
        {
            if (PandorasBox_IPCSubscriber.IsEnabled)
                PandorasBox_IPCSubscriber.SetFeatureEnabled("Automatically Open Chests", false);
                ReflectionHelper.RotationSolver_Reflection.SetConfigValue("OpenCoffers", "false");
            _lootTreasure = false;
        }
        Svc.Log.Info("Starting Navigation");
        if (startFromZero)
            Indexer = 0;
    }

    private void DoneNavigating()
    {
        //we finished lets exit the duty or stop
        if (Configuration.AutoExitDuty || CurrentLoop < Configuration.LoopTimes)
        {
            if (ExitDutyHelper.State != ActionState.Running)
                ExitDuty();
            if (Configuration.AutoManageRotationPluginState && !Configuration.UsingAlternativeRotationPlugin)
                SetRotationPluginSettings(false);
            
            Chat.ExecuteCommand($"/vbmai off");
            Chat.ExecuteCommand($"/vbm cfg AIConfig Enable false");
            States &= ~PluginState.Navigating;
        }
        else
            Stage = Stage.Stopped;
    }

    private void GetGeneralSettings()
    {
        if (Configuration.AutoManageVnavAlignCamera && VNavmesh_IPCSubscriber.IsEnabled && VNavmesh_IPCSubscriber.Path_GetAlignCamera())
            _settingsActive |= SettingsActive.Vnav_Align_Camera_Off;

        if (ReflectionHelper.YesAlready_Reflection.IsEnabled && ReflectionHelper.YesAlready_Reflection.GetPluginEnabled())
            _settingsActive |= SettingsActive.YesAlready;

        if (PandorasBox_IPCSubscriber.IsEnabled && PandorasBox_IPCSubscriber.GetFeatureEnabled("Auto-interact with Objects in Instances"))
            _settingsActive |= SettingsActive.Pandora_Interact_Objects;

        Svc.Log.Debug($"General Settings Active: {_settingsActive}");

    }

    internal void SetGeneralSettings(bool on)
    {
        if (!on)
            GetGeneralSettings();

        if (Configuration.AutoManageVnavAlignCamera && _settingsActive.HasFlag(SettingsActive.Vnav_Align_Camera_Off))
        {
            Svc.Log.Debug($"Setting VnavAlignCamera: {on}");
            VNavmesh_IPCSubscriber.Path_SetAlignCamera(on);
        }
        if (PandorasBox_IPCSubscriber.IsEnabled && _settingsActive.HasFlag(SettingsActive.Pandora_Interact_Objects))
        {
            Svc.Log.Debug($"Setting PandorasBos Auto-interact with Objects in Instances: {on}");
            PandorasBox_IPCSubscriber.SetFeatureEnabled("Auto-interact with Objects in Instances", on);
        }
        if (ReflectionHelper.YesAlready_Reflection.IsEnabled && _settingsActive.HasFlag(SettingsActive.YesAlready))
        {
            Svc.Log.Debug($"Setting YesAlready Enabled: {on}");
            ReflectionHelper.YesAlready_Reflection.SetPluginEnabled(on);
        }
    }

    internal void SetRotationPluginSettings(bool on, bool ignoreConfig = false)
    {
        if (!Configuration.AutoManageRotationPluginState && !ignoreConfig) return;

        if (ReflectionHelper.RotationSolver_Reflection.RotationSolverEnabled)
        {
            if (on)
            {
                if (ReflectionHelper.RotationSolver_Reflection.GetStateType != ReflectionHelper.RotationSolver_Reflection.StateTypeEnum.Auto)
                    ReflectionHelper.RotationSolver_Reflection.RotationAuto();
            }
            else if (ReflectionHelper.RotationSolver_Reflection.GetStateType != ReflectionHelper.RotationSolver_Reflection.StateTypeEnum.Off)
                ReflectionHelper.RotationSolver_Reflection.RotationStop();
        }
        else if (BossMod_IPCSubscriber.IsEnabled)
        {
            if (on)
            {
                //check if our preset does not exist
                if (BossMod_IPCSubscriber.Presets_Get("AutoDuty") == null)
                {
                    //load it
                    Svc.Log.Debug($"AutoDuty Preset Loaded: {BossMod_IPCSubscriber.Presets_Create(Resources.AutoDutyPreset, true)}");
                }

                //set it as the active preset for both
                if (BossMod_IPCSubscriber.Presets_GetActive() != "AutoDuty")
                    BossMod_IPCSubscriber.Presets_SetActive("AutoDuty");

                if (BossMod_IPCSubscriber.AI_GetPreset() != "AutoDuty")
                    BossMod_IPCSubscriber.AI_SetPreset("AutoDuty");
            }
            else
            {
                //set disabled as preset
                if (!BossMod_IPCSubscriber.Presets_GetForceDisabled())
                    BossMod_IPCSubscriber.Presets_SetForceDisabled();
            }
        }
    }

    internal void SetBMSettings(bool defaults = false)
    {
        BMRoleChecks();
        var bmr = IPCSubscriber_Common.IsReady("BossModReborn");

        if (defaults)
        {
            Configuration.FollowDuringCombat = true;
            Configuration.FollowDuringActiveBossModule = true;
            Configuration.FollowOutOfCombat = false;
            Configuration.FollowTarget = true;
            Configuration.FollowSelf = true;
            Configuration.FollowSlot = false;
            Configuration.FollowRole = false;
            Configuration.MaxDistanceToTargetRoleBased = true;
            Configuration.PositionalRoleBased = true;
        }

        Chat.ExecuteCommand($"/vbm cfg AIConfig ForbidActions false");
        Chat.ExecuteCommand($"/vbm cfg AIConfig ForbidMovement false");
        Chat.ExecuteCommand($"/vbm cfg AIConfig FollowDuringCombat {Configuration.FollowDuringCombat}");
        Chat.ExecuteCommand($"/vbm cfg AIConfig FollowDuringActiveBossModule {Configuration.FollowDuringActiveBossModule}");
        Chat.ExecuteCommand($"/vbm cfg AIConfig FollowOutOfCombat {Configuration.FollowOutOfCombat}");
        Chat.ExecuteCommand($"/vbm cfg AIConfig FollowTarget {Configuration.FollowTarget}");
        Chat.ExecuteCommand($"/vbm cfg AIConfig MaxDistanceToTarget {Configuration.MaxDistanceToTargetFloat}");
        Chat.ExecuteCommand($"/vbm cfg AIConfig MaxDistanceToSlot {Configuration.MaxDistanceToSlotFloat}");
        Chat.ExecuteCommand($"/vbmai follow {(Configuration.FollowSelf ? Player.Name : ((Configuration.FollowRole && !ConfigTab.FollowName.IsNullOrEmpty()) ? ConfigTab.FollowName : (Configuration.FollowSlot ? $"Slot{Configuration.FollowSlotInt}" : Player.Name)))}");

        if (!bmr)
        {
            Chat.ExecuteCommand($"/vbm cfg AIConfig OverridePositional true");
            Chat.ExecuteCommand($"/vbm cfg AIConfig OverrideRange true");
        }
        Chat.ExecuteCommand($"/vbm cfg AIConfig DesiredPositional {Configuration.PositionalEnum}");
    }

    internal void BMRoleChecks()
    {
        //RoleBased Positional
        if (ObjectHelper.IsValid && Configuration.PositionalRoleBased && Configuration.PositionalEnum != (ObjectHelper.GetJobRole(Player.Object.ClassJob.GameData!) == ObjectHelper.JobRole.Melee ? Positional.Rear : Positional.Any))
        {
            Configuration.PositionalEnum = (ObjectHelper.GetJobRole(Player.Object.ClassJob.GameData!) == ObjectHelper.JobRole.Melee ? Positional.Rear : Positional.Any);
            Configuration.Save();
        }

        //RoleBased MaxDistanceToTarget
        if (ObjectHelper.IsValid && Configuration.MaxDistanceToTargetRoleBased && Configuration.MaxDistanceToTargetFloat != (ObjectHelper.GetJobRole(Player.Object.ClassJob.GameData!) == ObjectHelper.JobRole.Melee || ObjectHelper.GetJobRole(Player.Object.ClassJob.GameData!) == ObjectHelper.JobRole.Tank ? 2.6f : 10))
        {
            Configuration.MaxDistanceToTargetFloat = (ObjectHelper.GetJobRole(Player.Object.ClassJob.GameData!) == ObjectHelper.JobRole.Melee || ObjectHelper.GetJobRole(Player.Object.ClassJob.GameData!) == ObjectHelper.JobRole.Tank ? 2.6f : 10);
            Configuration.Save();
        }

        //RoleBased MaxDistanceToTargetAoE
        if (ObjectHelper.IsValid && Configuration.MaxDistanceToTargetRoleBased && Configuration.MaxDistanceToTargetAoEFloat != (ObjectHelper.GetJobRole(Player.Object.ClassJob.GameData!) == ObjectHelper.JobRole.Melee || ObjectHelper.GetJobRole(Player.Object.ClassJob.GameData!) == ObjectHelper.JobRole.Tank ? 2.6f : 10))
        {
            Configuration.MaxDistanceToTargetAoEFloat = (ObjectHelper.GetJobRole(Player.Object.ClassJob.GameData!) == ObjectHelper.JobRole.Melee || ObjectHelper.GetJobRole(Player.Object.ClassJob.GameData!) == ObjectHelper.JobRole.Tank || Player.Object.ClassJob.GameData?.JobIndex==18 ? 2.6f : 10);
            Configuration.Save();
        }

        //FollowRole
        if (ObjectHelper.IsValid && Configuration.FollowRole && ConfigTab.FollowName != ObjectHelper.GetPartyMemberFromRole($"{Configuration.FollowRoleEnum}")?.Name.ExtractText())
            ConfigTab.FollowName = ObjectHelper.GetPartyMemberFromRole($"{Configuration.FollowRoleEnum}")?.Name.ExtractText() ?? "";
    }

    private unsafe void ActionInvoke()
    {
        if (PathAction == null) return;

        if (!TaskManager.IsBusy && !PathAction.Name.IsNullOrEmpty())
        {
            if (PathAction.Name.Equals("Boss"))
            {
                if (Configuration.DutyModeEnum == DutyMode.Regular && Svc.Party.PartyId > 0)
                {
                    Message message = new()
                    {
                        Sender = Player.Name,
                        Action =
                        [
                            ("Follow", "null"),
                            ("SetBMSettings", "true")
                        ]
                    };

                    var messageJson = System.Text.Json.JsonSerializer.Serialize(message);

                    _messageBusSend.PublishAsync(Encoding.UTF8.GetBytes(messageJson));
                }
            }
            PathActions.InvokeAction(PathAction.Name, [.. PathAction.Argument]);
            PathAction = new();
        }
    }

    private void GetJobAndLevelingCheck()
    {
        Job curJob = Player.Object.GetJob();
        if (curJob != JobLastKnown)
        {
            if (LevelingEnabled)
            {
                Svc.Log.Info($"{(Configuration.DutyModeEnum == DutyMode.Support || Configuration.DutyModeEnum == DutyMode.Trust) && (Configuration.DutyModeEnum == DutyMode.Support || SupportLevelingEnabled) && (Configuration.DutyModeEnum != DutyMode.Trust || TrustLevelingEnabled)} ({Configuration.DutyModeEnum == DutyMode.Support} || {Configuration.DutyModeEnum == DutyMode.Trust}) && ({Configuration.DutyModeEnum == DutyMode.Support} || {SupportLevelingEnabled}) && ({Configuration.DutyModeEnum != DutyMode.Trust} || {TrustLevelingEnabled})");
                Content? duty = LevelingHelper.SelectHighestLevelingRelevantDuty(LevelingModeEnum == LevelingMode.Trust);
                if (duty != null)
                {
                    Plugin.CurrentTerritoryContent = duty;
                    MainListClicked = true;
                    ContentPathsManager.DictionaryPaths[Plugin.CurrentTerritoryContent.TerritoryType].SelectPath(out CurrentPath);
                }
                else
                {
                    Plugin.CurrentTerritoryContent = null;
                    CurrentPath = -1;
                }
            }
        }

        JobLastKnown = curJob;
    }

    private void CheckRetainerWindow()
    {
        if (AutoRetainerHelper.State == ActionState.Running || AMHelper.State == ActionState.Running || AutoRetainer_IPCSubscriber.IsBusy() || AM_IPCSubscriber.IsRunning() || Stage == Stage.Paused)
            return;

        if (Svc.Condition[ConditionFlag.OccupiedSummoningBell])
            AutoRetainerHelper.CloseRetainerWindows();
    }

    private void InteractablesCheck()
    {
        if (Interactables.Count == 0) return;

        var list = Svc.Objects.Select(x => x.DataId).Intersect(Interactables);
        
        if (list.Any())// && Actions.OrderBy(x => Vector3.Distance()).Where(x => x.Position != Vector3.Zero))
        {
            Stage = Stage.Interactable;
        }
    }

    private void PreStageChecks()
    {
        if (Stage == Stage.Stopped)
            return;

        if (EzThrottler.Throttle("InteractablesCheck", 250) && States.HasFlag(PluginState.Navigating) && ObjectHelper.IsValid)
            InteractablesCheck();

        CheckRetainerWindow();

        if (EzThrottler.Throttle("OverrideAFK") && States.HasFlag(PluginState.Navigating) && ObjectHelper.IsValid)
            _overrideAFK.ResetTimers();

        if (!Player.Available) return;

        if (!InDungeon && CurrentTerritoryContent != null)
            GetJobAndLevelingCheck();

        if (!ObjectHelper.IsValid || !BossMod_IPCSubscriber.IsEnabled || !VNavmesh_IPCSubscriber.IsEnabled) return;

        if (!ReflectionHelper.RotationSolver_Reflection.RotationSolverEnabled && !BossMod_IPCSubscriber.IsEnabled && !Configuration.UsingAlternativeRotationPlugin) return;

        if (CurrentTerritoryType == 0 && Svc.ClientState.TerritoryType != 0 && InDungeon)
            ClientState_TerritoryChanged(Svc.ClientState.TerritoryType);

        if (EzThrottler.Throttle("ClosestInteractableEventObject", 25) && MainWindow.CurrentTabName == "Build")
            ClosestInteractableEventObject = ObjectHelper.GetObjectsByObjectKind(Dalamud.Game.ClientState.Objects.Enums.ObjectKind.EventObj)?.FirstOrDefault(o => o.IsTargetable);

        if (EzThrottler.Throttle("ClosestTargetableBattleNpc", 25) && MainWindow.CurrentTabName == "Build")
            ClosestTargetableBattleNpc = ObjectHelper.GetObjectsByObjectKind(Dalamud.Game.ClientState.Objects.Enums.ObjectKind.BattleNpc)?.FirstOrDefault(o => o.IsTargetable);

        if (States.HasFlag(PluginState.Navigating) && Configuration.LootTreasure && (!Configuration.LootBossTreasureOnly || (PathAction?.Name == "Boss" && Stage == Stage.Action)) && (treasureCofferGameObject = ObjectHelper.GetObjectsByObjectKind(Dalamud.Game.ClientState.Objects.Enums.ObjectKind.Treasure)?.FirstOrDefault(x => ObjectHelper.GetDistanceToPlayer(x) < 2)) != null)
            ObjectHelper.InteractWithObject(treasureCofferGameObject, false);

        if (Indexer >= Actions.Count && Actions.Count > 0 && States.HasFlag(PluginState.Navigating))
            DoneNavigating();

        if (Stage > Stage.Condition && !States.HasFlag(PluginState.Other))
            Action = EnumString(Stage);
    }

    public void Framework_Update(IFramework framework)
    {
        PreStageChecks();

        switch (Stage)
        {
            case Stage.Reading_Path:
                StageReadingPath();
                break;
            case Stage.Moving:
                StageMoving();
                break;
            case Stage.Action:
                StageAction();
                break;
            case Stage.Waiting_For_Combat:
                StageWaitingForCombat();
                break;
            default:
                break;
        }
    }

    private void StopAndResetALL()
    {
        if (_bareModeSettingsActive != SettingsActive.None)
        {
            Configuration.EnablePreLoopActions = _bareModeSettingsActive.HasFlag(SettingsActive.PreLoop_Enabled);
            Configuration.EnableBetweenLoopActions = _bareModeSettingsActive.HasFlag(SettingsActive.BetweenLoop_Enabled);
            Configuration.EnableTerminationActions = _bareModeSettingsActive.HasFlag(SettingsActive.TerminationActions_Enabled);
            _bareModeSettingsActive = SettingsActive.None;
        }
        States = PluginState.None;
        TaskManager?.SetStepMode(false);
        TaskManager?.Abort();
        MainListClicked = false;
        if (!InDungeon)
            CurrentLoop = 0;
        Chat.ExecuteCommand($"/vbmai off");
        Chat.ExecuteCommand($"/vbm cfg AIConfig Enable false");
        SetGeneralSettings(true);
        if (Configuration.AutoManageRotationPluginState && !Configuration.UsingAlternativeRotationPlugin)
            SetRotationPluginSettings(false);
        if (Indexer > 0 && !MainListClicked)
            Indexer = -1;
        if (Configuration.ShowOverlay && Configuration.HideOverlayWhenStopped)
            Overlay.IsOpen = false;
        if (VNavmesh_IPCSubscriber.IsEnabled && VNavmesh_IPCSubscriber.Path_GetTolerance() > 0.25F)
            VNavmesh_IPCSubscriber.Path_SetTolerance(0.25f);
        FollowHelper.SetFollow(null);
        if (ExtractHelper.State == ActionState.Running)
            ExtractHelper.Stop();
        if (GCTurninHelper.State == ActionState.Running)
            GCTurninHelper.Stop();
        if (DesynthHelper.State == ActionState.Running)
            DesynthHelper.Stop();
        if (GotoHelper.State == ActionState.Running)
            GotoHelper.Stop();
        if (GotoInnHelper.State == ActionState.Running)
            GotoInnHelper.Stop();
        if (GotoBarracksHelper.State == ActionState.Running)
            GotoBarracksHelper.Stop();
        if (RepairHelper.State == ActionState.Running)
            RepairHelper.Stop();
        if (QueueHelper.State == ActionState.Running)
            QueueHelper.Stop();
        if (AMHelper.State == ActionState.Running)
            AMHelper.Stop();
        if (AutoRetainerHelper.State == ActionState.Running)
            AutoRetainerHelper.Stop();
        if (VNavmesh_IPCSubscriber.IsEnabled && VNavmesh_IPCSubscriber.Path_IsRunning())
            VNavmesh_IPCSubscriber.Path_Stop();
        if (MapHelper.State == ActionState.Running)
            MapHelper.StopMoveToMapMarker();
        if (GotoHousingHelper.State == ActionState.Running)
            GotoHousingHelper.Stop();
        if (ExitDutyHelper.State == ActionState.Running)
            ExitDutyHelper.Stop();
        if (AutoEquipHelper.State == ActionState.Running)
            AutoEquipHelper.Stop();
        if (DeathHelper.DeathState == PlayerLifeState.Revived)
            DeathHelper.Stop();
        Action = "";
    }

    public void Dispose()
    {
        StopAndResetALL();
        Svc.Framework.Update -= Framework_Update;
        Svc.Framework.Update -= SchedulerHelper.ScheduleInvoker;
        FileHelper.FileSystemWatcher.Dispose();
        WindowSystem.RemoveAllWindows();
        ECommonsMain.Dispose();
        MainWindow.Dispose();
        OverrideCamera.Dispose();
        Svc.ClientState.TerritoryChanged -= ClientState_TerritoryChanged;
        Svc.Condition.ConditionChange -= Condition_ConditionChange;
        Svc.Commands.RemoveHandler(CommandName);
    }

    private unsafe void OnCommand(string command, string args)
    {
        // in response to the slash command
        var argsArray = args.ToLower().Split(" ");
        switch (argsArray[0])
        {
            case "config" or "cfg":
                if (argsArray.Length < 2)
                    OpenConfigUI();
                else if (argsArray[1].Equals("list"))
                    ConfigHelper.ListConfig();
                else
                    ConfigHelper.ModifyConfig(argsArray[1], argsArray[2]);
                break;
            case "start":
                StartNavigation();
                break;
            case "stop":
                StopAndResetALL();
                break;
            case "pause":
                Plugin.Stage = Stage.Paused;
                break;
            case "resume":
                Plugin.Stage = Stage.Reading_Path;
                break;
            case "goto":
                switch (argsArray[1])
                {
                    case "inn":
                        GotoInnHelper.Invoke(argsArray.Length > 2 ? Convert.ToUInt32(argsArray[2]) : ObjectHelper.GrandCompany);
                        break;
                    case "barracks":
                        GotoBarracksHelper.Invoke();
                        break;
                    case "gcsupply":
                        GotoHelper.Invoke(ObjectHelper.GrandCompanyTerritoryType(ObjectHelper.GrandCompany), [GCTurninHelper.GCSupplyLocation], 0.25f, 2f, false);
                        break;
                    case "summoningbell":
                        SummoningBellHelper.Invoke(Configuration.PreferredSummoningBellEnum);
                        break;
                    case "apartment":
                        GotoHousingHelper.Invoke(Housing.Apartment);
                        break;
                    case "personalhome":
                        GotoHousingHelper.Invoke(Housing.Personal_Home);
                        break;
                    case "fcestate":
                        GotoHousingHelper.Invoke(Housing.FC_Estate);
                        break;
                    default:
                        break;
                }
                //GotoAction(args.Replace("goto ", ""));
                break;
            case "turnin":
                if (ObjectHelper.GrandCompanyRank > 5)
                    GCTurninHelper.Invoke();
                else
                    Svc.Log.Info("GC Turnin requires GC Rank 6 or Higher");
                break;
            case "desynth":
                DesynthHelper.Invoke();
                break;
            case "repair":
                if (InventoryHelper.CanRepair(100))
                    RepairHelper.Invoke();
                break;
            case "autoretainer":
            case "ar":
                AutoRetainerHelper.Invoke();
                break;
            case "equiprec":
                AutoEquipHelper.Invoke();
                break;
            case "extract":
                if (QuestManager.IsQuestComplete(66174))
                    ExtractHelper.Invoke();
                else
                    Svc.Log.Info("Materia Extraction requires having completed quest: Forging the Spirit");
                break;
            case "dataid":
                IGameObject? obj = null;
                if (argsArray.Length == 2)
                    obj = Svc.Objects[int.TryParse(argsArray[1], out int index) ? index : -1] ?? null;
                else
                    obj = ObjectHelper.GetObjectByName(Svc.Targets.Target?.Name.TextValue ?? "");
                    
                Svc.Log.Info($"{obj?.DataId}");
                ImGui.SetClipboardText($"{obj?.DataId}");
                break;
            case "moveto":
                var argss = args.Replace("moveto ", "").Split("|");
                var vs = argss[1].Split(", ");
                var v3 = new Vector3(float.Parse(vs[0]), float.Parse(vs[1]), float.Parse(vs[2]));

                GotoHelper.Invoke(Convert.ToUInt32(argss[0]), [v3], argss.Length > 2 ? float.Parse(argss[2]) : 0.25f, argss.Length > 3 ? float.Parse(argss[3]) : 0.25f);
                break;
            case "exitduty":
                PathActions.ExitDuty("");
                break;
            case "queue":
                QueueHelper.Invoke(ContentHelper.DictionaryContent.FirstOrDefault(x => x.Value.Name!.Equals(args.ToLower().Replace("queue ", ""), StringComparison.InvariantCultureIgnoreCase)).Value ?? null, Configuration.DutyModeEnum);
                break;
            case "overlay":
                if (argsArray.Length == 1)
                    Overlay.IsOpen = true;
                else
                {
                    switch (argsArray[1].ToLower())
                    {
                        case "lock":
                            if (Overlay.Flags.HasFlag(ImGuiWindowFlags.NoMove))
                                Overlay.Flags -= ImGuiWindowFlags.NoMove;
                            else
                                Overlay.Flags |= ImGuiWindowFlags.NoMove;
                            break;
                        case "nobg":
                            if (Overlay.Flags.HasFlag(ImGuiWindowFlags.NoBackground))
                                Overlay.Flags -= ImGuiWindowFlags.NoBackground;
                            else
                                Overlay.Flags |= ImGuiWindowFlags.NoBackground;
                            break;
                    }
                }    
                break;
            case "skipstep":
                if (States.HasFlag(PluginState.Navigating))
                {
                    Indexer++;
                    Stage = Stage.Reading_Path;
                }
                break;
            case "am":
                Configuration.UnhideAM ^= true;
                Configuration.Save();
                break;
            case "movetoflag":
                MapHelper.MoveToMapMarker();
                break;
            case "run":
                var failPreMessage = "Run Error: Incorrect usage: ";
                var failPostMessage = "\nCorrect usage: /autoduty run DutyMode TerritoryTypeInteger LoopTimesInteger (optional)BareModeBool\nexample: /autoduty run Support 1036 10 true\nYou can get the TerritoryTypeInteger from /autoduty tt name of territory (will be logged and copied to clipboard)";
                if (argsArray.Length < 4)
                {
                    Svc.Log.Info($"{failPreMessage}Argument count must be at least 3, you inputed {argsArray.Length - 1}{failPostMessage}"); 
                    return;
                }
                if (!Enum.TryParse(argsArray[1], true, out DutyMode dutyMode))
                {
                    Svc.Log.Info($"{failPreMessage}Argument 1 must be a DutyMode enum Type, you inputed {argsArray[1]}{failPostMessage}");
                    return;
                }
                if (!uint.TryParse(argsArray[2], out uint territoryType))
                { 
                    Svc.Log.Info($"{failPreMessage}Argument 2 must be an unsigned integer, you inputed {argsArray[2]}{failPostMessage}");
                    return;
                }
                if (!int.TryParse(argsArray[3], out int loopTimes))
                { 
                    Svc.Log.Info($"{failPreMessage}Argument 3 must be an integer, you inputed {argsArray[3]}{failPostMessage}");
                    return;
                }
                if (!ContentHelper.DictionaryContent.TryGetValue(territoryType, out var content))
                { 
                    Svc.Log.Info($"{failPreMessage}Argument 2 value was not in our ContentList or has no Path, you inputed {argsArray[2]}{failPostMessage}");
                    return;
                }
                if (!content.DutyModes.HasFlag(dutyMode))
                {
                    Svc.Log.Info($"{failPreMessage}Argument 2 value was not of type {dutyMode}, which you inputed in Argument 1, Argument 2 value was {argsArray[2]}{failPostMessage}");
                    return;
                }
                if (!content.CanRun(PlayerHelper.GetCurrentLevelFromSheet()) || (dutyMode == DutyMode.Trust && !content.CanTrustRun()))
                {
                    var failReason = !UIState.IsInstanceContentCompleted(content.Id) ? "You dont have it unlocked" : (!ContentPathsManager.DictionaryPaths.ContainsKey(content.TerritoryType) ? "There is no path file" : (PlayerHelper.GetCurrentLevelFromSheet() < content.ClassJobLevelRequired ? $"Your Lvl({PlayerHelper.GetCurrentLevelFromSheet()}) is less than {content.ClassJobLevelRequired}" : (InventoryHelper.CurrentItemLevel < content.ItemLevelRequired ? $"Your iLvl({InventoryHelper.CurrentItemLevel}) is less than {content.ItemLevelRequired}" : "Your trust party is not of correct levels")));
                    Svc.Log.Info($"Unable to run {content.Name}, {failReason} {TrustHelper.CanTrustRun(content)}");
                    return;
                }

                Configuration.DutyModeEnum = dutyMode;

                Run(territoryType, loopTimes, bareMode: argsArray.Length > 4 && bool.TryParse(argsArray[4], out bool parsedBool) && parsedBool);
                break;
            case "tt":
                var tt = Svc.Data.Excel.GetSheet<TerritoryType>()?.FirstOrDefault(x => x.ContentFinderCondition.Value != null && x.ContentFinderCondition.Value.Name.RawString.Equals(args.Replace("tt ", ""), StringComparison.InvariantCultureIgnoreCase)) ?? Svc.Data.Excel.GetSheet<TerritoryType>()?.GetRow(1);
                Svc.Log.Info($"{tt?.RowId}");
                ImGui.SetClipboardText($"{tt?.RowId}");
                break;
            case "spew":
                IGameObject? spewObj = null;
                if (argsArray.Length == 2)
                    spewObj = ObjectHelper.GetObjectByDataId(uint.TryParse(argsArray[1], out uint dataId) ? dataId : 0);
                else
                    spewObj = ObjectHelper.GetObjectByName(Svc.Targets.Target?.Name.TextValue ?? "");

                if (spewObj == null) return;

                GameObject gObj = *spewObj.Struct();
                try { Svc.Log.Info($"Spewing Object Information for: {gObj.NameString}"); } catch (Exception ex) { Svc.Log.Info($": {ex}"); };
                try { Svc.Log.Info($"Spewing Object Information for: {*gObj.GetName()}"); } catch (Exception ex) { Svc.Log.Info($": {ex}"); };
                //DrawObject: {gObj.DrawObject}\n
                //LayoutInstance: { gObj.LayoutInstance}\n
                //EventHandler: { gObj.EventHandler}\n
                //LuaActor: {gObj.LuaActor}\n
                try { Svc.Log.Info($"DefaultPosition: {gObj.DefaultPosition}"); } catch(Exception ex) { Svc.Log.Info($": {ex}"); };
                try { Svc.Log.Info($"DefaultRotation: {gObj.DefaultRotation}"); } catch(Exception ex) { Svc.Log.Info($": {ex}"); };
                try { Svc.Log.Info($"EventState: {gObj.EventState}"); } catch(Exception ex) { Svc.Log.Info($": {ex}"); };
                try { Svc.Log.Info($"EntityId {gObj.EntityId}"); } catch(Exception ex) { Svc.Log.Info($": {ex}"); };
                try { Svc.Log.Info($"LayoutId: {gObj.LayoutId}"); } catch(Exception ex) { Svc.Log.Info($": {ex}"); };
                try { Svc.Log.Info($"BaseId {gObj.BaseId}"); } catch(Exception ex) { Svc.Log.Info($": {ex}"); };
                try { Svc.Log.Info($"OwnerId: {gObj.OwnerId}"); } catch(Exception ex) { Svc.Log.Info($": {ex}"); };
                try { Svc.Log.Info($"ObjectIndex: {gObj.ObjectIndex}"); } catch(Exception ex) { Svc.Log.Info($": {ex}"); };
                try { Svc.Log.Info($"ObjectKind {gObj.ObjectKind}"); } catch(Exception ex) { Svc.Log.Info($": {ex}"); };
                try { Svc.Log.Info($"SubKind: {gObj.SubKind}"); } catch(Exception ex) { Svc.Log.Info($": {ex}"); };
                try { Svc.Log.Info($"Sex: {gObj.Sex}"); } catch(Exception ex) { Svc.Log.Info($": {ex}"); };
                try { Svc.Log.Info($"YalmDistanceFromPlayerX: {gObj.YalmDistanceFromPlayerX}"); } catch(Exception ex) { Svc.Log.Info($": {ex}"); };
                try { Svc.Log.Info($"TargetStatus: {gObj.TargetStatus}"); } catch(Exception ex) { Svc.Log.Info($": {ex}"); };
                try { Svc.Log.Info($"YalmDistanceFromPlayerZ: {gObj.YalmDistanceFromPlayerZ}"); } catch(Exception ex) { Svc.Log.Info($": {ex}"); };
                try { Svc.Log.Info($"TargetableStatus: {gObj.TargetableStatus}"); } catch(Exception ex) { Svc.Log.Info($": {ex}"); };
                try { Svc.Log.Info($"Position: {gObj.Position}"); } catch(Exception ex) { Svc.Log.Info($": {ex}"); };
                try { Svc.Log.Info($"Rotation: {gObj.Rotation}"); } catch(Exception ex) { Svc.Log.Info($": {ex}"); };
                try { Svc.Log.Info($"Scale: {gObj.Scale}"); } catch(Exception ex) { Svc.Log.Info($": {ex}"); };
                try { Svc.Log.Info($"Height: {gObj.Height}"); } catch(Exception ex) { Svc.Log.Info($": {ex}"); };
                try { Svc.Log.Info($"VfxScale: {gObj.VfxScale}"); } catch(Exception ex) { Svc.Log.Info($": {ex}"); };
                try { Svc.Log.Info($"HitboxRadius: {gObj.HitboxRadius}"); } catch(Exception ex) { Svc.Log.Info($": {ex}"); };
                try { Svc.Log.Info($"DrawOffset: {gObj.DrawOffset}"); } catch(Exception ex) { Svc.Log.Info($": {ex}"); };
                try { Svc.Log.Info($"EventId: {gObj.EventId}"); } catch(Exception ex) { Svc.Log.Info($": {ex}"); };
                try { Svc.Log.Info($"FateId: {gObj.FateId}"); } catch(Exception ex) { Svc.Log.Info($": {ex}"); };
                try { Svc.Log.Info($"NamePlateIconId: {gObj.NamePlateIconId}"); } catch(Exception ex) { Svc.Log.Info($": {ex}"); };
                try { Svc.Log.Info($"RenderFlags: {gObj.RenderFlags}"); } catch(Exception ex) { Svc.Log.Info($": {ex}"); };
                try { Svc.Log.Info($"GetGameObjectId().ObjectId: {gObj.GetGameObjectId().ObjectId}"); } catch(Exception ex) { Svc.Log.Info($": {ex}"); };
                try { Svc.Log.Info($"GetGameObjectId().Type: {gObj.GetGameObjectId().Type}"); } catch(Exception ex) { Svc.Log.Info($": {ex}"); };
                try { Svc.Log.Info($"GetObjectKind: {gObj.GetObjectKind()}"); } catch(Exception ex) { Svc.Log.Info($": {ex}"); };
                try { Svc.Log.Info($"GetIsTargetable: {gObj.GetIsTargetable()}"); } catch(Exception ex) { Svc.Log.Info($": {ex}"); };
                try { Svc.Log.Info($"GetName: {*gObj.GetName()}"); } catch(Exception ex) { Svc.Log.Info($": {ex}"); };
                try { Svc.Log.Info($"GetRadius: {gObj.GetRadius()}"); } catch(Exception ex) { Svc.Log.Info($": {ex}"); };
                try { Svc.Log.Info($"GetHeight: {gObj.GetHeight()}"); } catch(Exception ex) { Svc.Log.Info($": {ex}"); };
                try { Svc.Log.Info($"GetDrawObject: {*gObj.GetDrawObject()}"); } catch(Exception ex) { Svc.Log.Info($": {ex}"); };
                try { Svc.Log.Info($"GetNameId: {gObj.GetNameId()}"); } catch(Exception ex) { Svc.Log.Info($": {ex}"); };
                try { Svc.Log.Info($"IsDead: {gObj.IsDead()}"); } catch(Exception ex) { Svc.Log.Info($": {ex}"); };
                try { Svc.Log.Info($"IsNotMounted: {gObj.IsNotMounted()}"); } catch(Exception ex) { Svc.Log.Info($": {ex}"); };
                try { Svc.Log.Info($"IsCharacter: {gObj.IsCharacter()}"); } catch(Exception ex) { Svc.Log.Info($": {ex}"); };
                try { Svc.Log.Info($"IsReadyToDraw: {gObj.IsReadyToDraw()}"); } catch(Exception ex) { Svc.Log.Info($": {ex}"); };
                    break;
            default:
                OpenMainUI(); 
                break;
        }
    }

    private void DrawUI() => WindowSystem.Draw();

    public void OpenConfigUI()
    {
        if (MainWindow != null)
        {
            MainWindow.IsOpen = true;
            MainWindow.OpenTab("Config");
        }
    }

    public void OpenMainUI()
    {
        if (MainWindow != null)
            MainWindow.IsOpen = true;
    }
}<|MERGE_RESOLUTION|>--- conflicted
+++ resolved
@@ -819,66 +819,7 @@
         TaskManager.Enqueue(() => ObjectHelper.IsValid, int.MaxValue, "Queue-WaitValid");
     }
 
-<<<<<<< HEAD
-    public void StartNavigation(bool startFromZero = true)
-    {
-        Svc.Log.Debug($"StartNavigation: startFromZero={startFromZero}");
-        if (ContentHelper.DictionaryContent.TryGetValue(Svc.ClientState.TerritoryType, out var content))
-        {
-            CurrentTerritoryContent = content;
-            PathFile = $"{Plugin.PathsDirectory.FullName}/({Svc.ClientState.TerritoryType}) {content.EnglishName?.Replace(":", "")}.json";
-            LoadPath();
-        }
-        else
-        {
-            CurrentTerritoryContent = null;
-            PathFile = "";
-            MainWindow.ShowPopup("Error", "Unable to load content for Territory");
-            return;
-        }
-        //MainWindow.OpenTab("Mini");
-        if (Configuration.ShowOverlay)
-        {
-            //MainWindow.IsOpen = false;
-            Overlay.IsOpen = true;
-        }
-        MainListClicked = false;
-        Stage = Stage.Reading_Path;
-        States |= PluginState.Navigating;
-        StopForCombat = true;
-        if (Configuration.AutoManageVnavAlignCamera && !VNavmesh_IPCSubscriber.Path_GetAlignCamera())
-            VNavmesh_IPCSubscriber.Path_SetAlignCamera(true);
-        Chat.ExecuteCommand($"/vbm cfg AIConfig Enable true");
-        if (IPCSubscriber_Common.IsReady("BossModReborn"))
-            Chat.ExecuteCommand($"/vbmai on");
-        if (Configuration.AutoManageBossModAISettings)
-            SetBMSettings();
-        if (Configuration.AutoManageRotationPluginState && !Configuration.UsingAlternativeRotationPlugin)
-            SetRotationPluginSettings(true);
-        if (Configuration.LootTreasure)
-        {
-            if (PandorasBox_IPCSubscriber.IsEnabled)
-                PandorasBox_IPCSubscriber.SetFeatureEnabled("Automatically Open Chests", Configuration.LootMethodEnum == LootMethod.Pandora || Configuration.LootMethodEnum == LootMethod.All);
-            if (ReflectionHelper.RotationSolver_Reflection.RotationSolverEnabled)
-                ReflectionHelper.RotationSolver_Reflection.SetConfigValue("OpenCoffers", $"{Configuration.LootMethodEnum == LootMethod.RotationSolver || Configuration.LootMethodEnum == LootMethod.All}");
-            _lootTreasure = Configuration.LootMethodEnum == LootMethod.AutoDuty || Configuration.LootMethodEnum == LootMethod.All;
-        }
-        else
-        {
-            if (PandorasBox_IPCSubscriber.IsEnabled)
-                PandorasBox_IPCSubscriber.SetFeatureEnabled("Automatically Open Chests", false);
-                ReflectionHelper.RotationSolver_Reflection.SetConfigValue("OpenCoffers", "false");
-            _lootTreasure = false;
-        }
-        Svc.Log.Info("Starting Navigation");
-        if (startFromZero)
-            Indexer = 0;
-    }
-
     private void StageReadingPath()
-=======
-    private void ReadingPath()
->>>>>>> 3c04f3c7
     {
         if (!ObjectHelper.IsValid || !EzThrottler.Check("PathFindFailure") || Indexer == -1 || Indexer >= Actions.Count)
             return;
