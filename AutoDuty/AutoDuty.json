--- conflicted
+++ resolved
@@ -2,11 +2,7 @@
   "Author": "Herculezz",
   "Name": "AutoDuty",
   "InternalName": "AutoDuty",
-<<<<<<< HEAD
-  "AssemblyVersion": "0.0.0.35",
-=======
   "AssemblyVersion": "0.0.0.37",
->>>>>>> 0f2aa78b
   "Punchline": "AutoDuty",
   "Description": "A plugin to run dungeons for you with Trust, Duty Support, Squadrons and Regular, Requires BossMod and vnavmesh",
   "ApplicableVersion": "any",
