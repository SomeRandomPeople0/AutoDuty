﻿using ECommons;
using ECommons.DalamudServices;
using System.Collections.Generic;
using System.Linq;
using ECommons.GameFunctions;
using FFXIVClientStructs.FFXIV.Client.Game.UI;
using Lumina.Data;
using Lumina.Excel.GeneratedSheets2;

namespace AutoDuty.Helpers
{
    using Dalamud.Utility;
    using Lumina.Excel;
    using static global::AutoDuty.Data.Classes;

    internal static class ContentHelper
    {
        internal static Dictionary<uint, Content> DictionaryContent { get; set; } = [];

        private static List<uint> ListGCArmyContent { get; set; } = [162, 1039, 1041, 1042, 171, 172, 159, 160, 349, 362, 188, 1064, 1066, 430, 510];
        
        private static List<uint> ListVVDContent { get; set; } = [1069, 1137, 1176]; //[1069, 1075, 1076, 1137, 1155, 1156, 1176, 1179, 1180]; *Criterions

        private static bool TryGetDawnIndex(uint indexIn, uint ex, out int indexOut)
        {
            indexOut = -1;
            if (indexIn < 1) return false;
            indexOut = DawnIndex(indexIn, ex);
            return true;
        }

        private static int DawnIndex(uint index, uint ex)
        {
            return ex switch
            {
                0 => (int)index - 200,
                1 => (int)index - 215,
                2 => (int)index - 224,
                3 => (int)index - 1,
                4 => (int)index - 12,
                5 => (int)index - 24,
                _ => -1
            };
        }

        private static bool TryGetTrustIndex(int indexIn, uint ex, out int indexOut)
        {
            indexOut = -1;
            if (indexIn < 0) return false;
            indexOut = TrustIndex(indexIn, ex);
            return true;
        }

        private static int TrustIndex(int index, uint ex)
        {
            return ex switch
            {
                3 => index,
                4 => index - 11,
                5 => index - 22,
                _ => -1
            };
        }

        internal static void PopulateDuties()
        {
            var listContentFinderCondition     = Svc.Data.GameData.GetExcelSheet<ContentFinderCondition>();
            var contentFinderConditionsEnglish = Svc.Data.GameData.GetExcelSheet<ContentFinderCondition>(Language.English);

            var listDawnContent = Svc.Data.GameData.GetExcelSheet<DawnContent>();


            if (listContentFinderCondition == null || listDawnContent == null) return;

            foreach (var contentFinderCondition in listContentFinderCondition)
            {
                if (contentFinderCondition.ContentType.Value == null || contentFinderCondition.TerritoryType.Value?.ExVersion.Value == null || (contentFinderCondition.ContentType.Value.RowId != 2 && contentFinderCondition.ContentType.Value.RowId != 4 && contentFinderCondition.ContentType.Value.RowId != 5 && contentFinderCondition.ContentType.Value.RowId != 30) || contentFinderCondition.Name.RawString.IsNullOrEmpty())
                    continue;

                static string CleanName(string name)
                {
                    string result = char.ToUpper(name.First()) + name.Substring(1);
                    return result;
                }

                DawnContent? dawnContent = listDawnContent.FirstOrDefault(x => x.Content.Value?.RowId == contentFinderCondition.RowId);
                var content = new Content
                              {
                                  Id = contentFinderCondition.Content.Row,
<<<<<<< HEAD
                                  Name = CleanName(contentFinderCondition.Name.ExtractText()),
                                  EnglishName = CleanName(Svc.Data.GameData.GetExcelSheet<ContentFinderCondition>(Language.English)!.GetRow(contentFinderCondition.RowId)!.Name.ExtractText()),
=======
                                  Name = CleanName(contentFinderCondition.Name.ToDalamudString().TextValue),
                                  EnglishName = CleanName(contentFinderConditionsEnglish!.GetRow(contentFinderCondition.RowId)!.Name.ToDalamudString().TextValue),
>>>>>>> 43eaa6ec
                                  TerritoryType = contentFinderCondition.TerritoryType.Value.RowId,
                                  ContentType = contentFinderCondition.ContentType.Value.RowId,
                                  ContentMemberType = contentFinderCondition.ContentMemberType.Value?.RowId ?? 0,
                                  ContentFinderCondition = contentFinderCondition.RowId,
                                  ExVersion = contentFinderCondition.TerritoryType.Value.ExVersion.Value.RowId,
                                  ClassJobLevelRequired = contentFinderCondition.ClassJobLevelRequired,
                                  ItemLevelRequired = contentFinderCondition.ItemLevelRequired,
<<<<<<< HEAD
                                  DawnIndex = TryGetDawnIndex(dawnContent?.RowId ?? 0, contentFinderCondition.TerritoryType.Value.ExVersion.Value.RowId, out int dawnIndex) ? dawnIndex : -1,
=======
                                  DawnIndex = TryGetDawnIndex(listDawnContent.FirstOrDefault(x => x.Content.Value?.RowId == contentFinderCondition.RowId)?.RowId ?? 0, contentFinderCondition.TerritoryType.Value.ExVersion.Value.RowId, out int dawnIndex) ? dawnIndex : -1,
>>>>>>> 43eaa6ec
                                  TrustIndex = TryGetTrustIndex(listDawnContent.Where(dawnContent => dawnContent.Unknown13).IndexOf(x => x.Content.Value == contentFinderCondition), contentFinderCondition.TerritoryType.Value.ExVersion.Value.RowId, out int trustIndex) ? trustIndex : -1,
                                  VariantContent = ListVVDContent.Any(variantContent => variantContent == contentFinderCondition.TerritoryType.Value.RowId),
                                  VVDIndex = ListVVDContent.FindIndex(variantContent => variantContent == contentFinderCondition.TerritoryType.Value.RowId),
                                  GCArmyContent = ListGCArmyContent.Any(gcArmyContent => gcArmyContent == contentFinderCondition.TerritoryType.Value.RowId),
<<<<<<< HEAD
                                  GCArmyIndex = ListGCArmyContent.FindIndex(gcArmyContent => gcArmyContent == contentFinderCondition.TerritoryType.Value.RowId),
                                  UnlockQuest = dawnContent?.Unknown0 ?? 0
=======
                                  GCArmyIndex = ListGCArmyContent.FindIndex(gcArmyContent => gcArmyContent == contentFinderCondition.TerritoryType.Value.RowId)
>>>>>>> 43eaa6ec
                              };

                if (contentFinderCondition.ContentType.Value.RowId == 2)
                    content.DutyModes |= DutyMode.Regular;

                if (contentFinderCondition.ContentType.Value.RowId == 4)
                    content.DutyModes |= DutyMode.Trial;

                if (contentFinderCondition.ContentType.Value.RowId == 5)
                    content.DutyModes |= DutyMode.Raid;

                if (contentFinderCondition.ContentType.Value.RowId == 30 && contentFinderCondition.TerritoryType.Value.RowId.EqualsAny(ListVVDContent))
                    content.DutyModes |= DutyMode.Variant;

                if (contentFinderCondition.TerritoryType.Value.RowId.EqualsAny(ListGCArmyContent))
                    content.DutyModes |= DutyMode.Squadron;

                if (content.DawnIndex > -1)
                    content.DutyModes |= DutyMode.Support;

                if (content.TrustIndex > -1)
                    content.DutyModes |= DutyMode.Trust;

                if (content.DutyModes.HasFlag(DutyMode.Trust))
                {
                    content.TrustMembers.Add(TrustHelper.Members[TrustMemberName.Alphinaud]);
                    content.TrustMembers.Add(TrustHelper.Members[TrustMemberName.Alisaie]);
                    content.TrustMembers.Add(TrustHelper.Members[TrustMemberName.Thancred]);
                    content.TrustMembers.Add(TrustHelper.Members[TrustMemberName.Urianger]);
                    content.TrustMembers.Add(TrustHelper.Members[TrustMemberName.Yshtola]);
                    content.TrustMembers.Add(TrustHelper.Members[content.ExVersion == 3 ?
                                                                      TrustMemberName.Ryne :
                                                                      TrustMemberName.Estinien
                                                                 ]);

                    content.TrustMembers.Add(TrustHelper.Members[TrustMemberName.Graha]);
                    if (content.TerritoryType is >= 1097 and <= 1164)
                        content.TrustMembers.Add(TrustHelper.Members[TrustMemberName.Zero]);
                    if (content.ExVersion == 5)
                        content.TrustMembers.Add(TrustHelper.Members[TrustMemberName.Krile]);
                }

                DictionaryContent.Add(contentFinderCondition.TerritoryType.Value.RowId, content);
            }
            
            DictionaryContent = DictionaryContent.OrderBy(content => content.Value.ExVersion).ThenBy(content => content.Value.ClassJobLevelRequired).ThenBy(content => content.Value.TerritoryType).ToDictionary();
        }

        public static bool CanRun(this Content content, short level = -1)
        {
            if ((Player.Available ? Player.Object.GetRole() : CombatRole.NonCombat) == CombatRole.NonCombat)
                return false;

            if (!UIState.IsInstanceContentUnlocked(content.Id))
                return false;

            if (level < 0) 
                level = PlayerHelper.GetCurrentLevelFromSheet();

            return content.ClassJobLevelRequired <= level && ContentPathsManager.DictionaryPaths.ContainsKey(content.TerritoryType) && content.ItemLevelRequired <= InventoryHelper.CurrentItemLevel;
        }
    }
}<|MERGE_RESOLUTION|>--- conflicted
+++ resolved
@@ -87,13 +87,8 @@
                 var content = new Content
                               {
                                   Id = contentFinderCondition.Content.Row,
-<<<<<<< HEAD
-                                  Name = CleanName(contentFinderCondition.Name.ExtractText()),
-                                  EnglishName = CleanName(Svc.Data.GameData.GetExcelSheet<ContentFinderCondition>(Language.English)!.GetRow(contentFinderCondition.RowId)!.Name.ExtractText()),
-=======
                                   Name = CleanName(contentFinderCondition.Name.ToDalamudString().TextValue),
                                   EnglishName = CleanName(contentFinderConditionsEnglish!.GetRow(contentFinderCondition.RowId)!.Name.ToDalamudString().TextValue),
->>>>>>> 43eaa6ec
                                   TerritoryType = contentFinderCondition.TerritoryType.Value.RowId,
                                   ContentType = contentFinderCondition.ContentType.Value.RowId,
                                   ContentMemberType = contentFinderCondition.ContentMemberType.Value?.RowId ?? 0,
@@ -101,21 +96,13 @@
                                   ExVersion = contentFinderCondition.TerritoryType.Value.ExVersion.Value.RowId,
                                   ClassJobLevelRequired = contentFinderCondition.ClassJobLevelRequired,
                                   ItemLevelRequired = contentFinderCondition.ItemLevelRequired,
-<<<<<<< HEAD
                                   DawnIndex = TryGetDawnIndex(dawnContent?.RowId ?? 0, contentFinderCondition.TerritoryType.Value.ExVersion.Value.RowId, out int dawnIndex) ? dawnIndex : -1,
-=======
-                                  DawnIndex = TryGetDawnIndex(listDawnContent.FirstOrDefault(x => x.Content.Value?.RowId == contentFinderCondition.RowId)?.RowId ?? 0, contentFinderCondition.TerritoryType.Value.ExVersion.Value.RowId, out int dawnIndex) ? dawnIndex : -1,
->>>>>>> 43eaa6ec
                                   TrustIndex = TryGetTrustIndex(listDawnContent.Where(dawnContent => dawnContent.Unknown13).IndexOf(x => x.Content.Value == contentFinderCondition), contentFinderCondition.TerritoryType.Value.ExVersion.Value.RowId, out int trustIndex) ? trustIndex : -1,
                                   VariantContent = ListVVDContent.Any(variantContent => variantContent == contentFinderCondition.TerritoryType.Value.RowId),
                                   VVDIndex = ListVVDContent.FindIndex(variantContent => variantContent == contentFinderCondition.TerritoryType.Value.RowId),
                                   GCArmyContent = ListGCArmyContent.Any(gcArmyContent => gcArmyContent == contentFinderCondition.TerritoryType.Value.RowId),
-<<<<<<< HEAD
                                   GCArmyIndex = ListGCArmyContent.FindIndex(gcArmyContent => gcArmyContent == contentFinderCondition.TerritoryType.Value.RowId),
                                   UnlockQuest = dawnContent?.Unknown0 ?? 0
-=======
-                                  GCArmyIndex = ListGCArmyContent.FindIndex(gcArmyContent => gcArmyContent == contentFinderCondition.TerritoryType.Value.RowId)
->>>>>>> 43eaa6ec
                               };
 
                 if (contentFinderCondition.ContentType.Value.RowId == 2)
