using AutoDuty.Helpers;
using Dalamud.Interface.Utility.Raii;
using Dalamud.Interface.Utility;
using Dalamud.Interface.Windowing;
using ECommons.DalamudServices;
using ImGuiNET;
using System.Numerics;
using static AutoDuty.AutoDuty;
using ECommons.ImGuiMethods;
using AutoDuty.Managers;

namespace AutoDuty.Windows;

public unsafe class Overlay : Window
{
    public Overlay() : base("AutoDuty Overlay", ImGuiWindowFlags.NoTitleBar | ImGuiWindowFlags.NoDecoration | ImGuiWindowFlags.AlwaysAutoResize)
    {

    }

    private static string hideText = " ";
    private static string hideTextAction = " ";
    private static string loopsText = "";

    public override void Draw()
    {
        if (!ObjectHelper.IsValid)
        {
            if (!SchedulerHelper.Schedules.ContainsKey("OpenOverlay"))
                SchedulerHelper.ScheduleAction("OpenOverlay", () => IsOpen = true, () => ObjectHelper.IsReady);
            IsOpen = false;
        }

        if (!Plugin.States.HasFlag(State.Looping) && !Plugin.States.HasFlag(State.Navigating))
        {
            MainWindow.GotoAndActions();
            if (!Plugin.InDungeon || !Plugin.States.HasFlag(State.Navigating))
            {
                ImGui.SameLine(0, 5);
                if (!Plugin.InDungeon)
                    if (ImGuiEx.IconButton($"\uf013##Config", "OpenAutoDuty"))
                        Plugin.MainWindow.IsOpen = !Plugin.MainWindow.IsOpen;
                ImGui.SameLine();
                if (!Plugin.States.HasFlag(State.Navigating))
                {
                    if (ImGuiEx.IconButton(Dalamud.Interface.FontAwesomeIcon.WindowClose, "CloseOverlay"))
                    {
                        IsOpen = false;
                        Plugin.Configuration.ShowOverlay = false;
                        Plugin.MainWindow.IsOpen = true;
                    }
                }
            }
        }

        if (Plugin.InDungeon || Plugin.States.HasFlag(State.Navigating))
        {
            using (var d1 = ImRaii.Disabled(!Plugin.InDungeon || !ContentPathsManager.DictionaryPaths.ContainsKey(Svc.ClientState.TerritoryType) || Plugin.Stage > 0))
            {
                if (!Plugin.States.HasFlag(State.Navigating) && !Plugin.States.HasFlag(State.Looping))
                {
                    if (ImGui.Button("Start"))
                    {
                        Plugin.LoadPath();
                        Plugin.Run(Svc.ClientState.TerritoryType);
                    }
                    ImGui.SameLine(0, 5);
                }
            }
            ImGui.PushItemWidth(75 * ImGuiHelpers.GlobalScale);
            if (Plugin.Configuration.UseSliderInputs)
            {
                if (ImGui.SliderInt("Times", ref Plugin.Configuration.LoopTimes, 1, 100))
                {
                    if (Plugin.Configuration.LoopTimes < 1) Plugin.Configuration.LoopTimes = 1;
                Plugin.Configuration.Save();
                }
            }
            else
            {
                if (ImGui.InputInt("Times", ref Plugin.Configuration.LoopTimes))
                {
                    if (Plugin.Configuration.LoopTimes < 1) Plugin.Configuration.LoopTimes = 1;
                Plugin.Configuration.Save();
                }
            }
            ImGui.PopItemWidth();
            ImGui.SameLine(0, 5);
            MainWindow.StopResumePause();
            ImGui.SameLine();
            if (ImGuiEx.IconButton($"\uf013##Config", "OpenAutoDuty"))
                Plugin.MainWindow.IsOpen = !Plugin.MainWindow.IsOpen;
            
            if (Plugin.States.HasFlag(State.Navigating) || Plugin.States.HasFlag(State.Navigating))
            {
                ImGui.SameLine();
                if (ImGuiEx.IconButton(Dalamud.Interface.FontAwesomeIcon.WindowClose, "CloseOverlay"))
                {
                    IsOpen = false;
                    Plugin.Configuration.ShowOverlay = false;
                    Plugin.MainWindow.IsOpen = true;
                }
            }

            if (Plugin.Configuration.ShowDutyLoopText)
            {
                if (ImGui.Button(hideText))
                {
                    Plugin.Configuration.ShowDutyLoopText = false;
                    Plugin.Configuration.Save();
                }

                if (ImGui.IsItemHovered())
                    hideText = "Hide";
                else
                    hideText = "";

                ImGui.SameLine(0, 5);

<<<<<<< HEAD
                if (Plugin.Running || Plugin.Started)
                    loopsText = $"{(Plugin.CurrentTerritoryContent?.Name!.Length > 20 ? Plugin.CurrentTerritoryContent?.Name![..17] + "..." : Plugin.CurrentTerritoryContent?.Name)}{(Plugin.Running ? $": {Plugin.CurrentLoop} of {Plugin.Configuration.LoopTimes} Loops" : "")}";
                else
                    loopsText = $"{(Plugin.CurrentTerritoryContent?.Name!.Length > 40 ? Plugin.CurrentTerritoryContent?.Name![..37] + "..." : Plugin.CurrentTerritoryContent?.Name)}{(Plugin.Running ? $": {Plugin.CurrentLoop} of {Plugin.Configuration.LoopTimes} Loops" : "")}";
=======
                if (Plugin.States.HasFlag(State.Navigating) || Plugin.States.HasFlag(State.Navigating))
                    loopsText = $"{(Plugin.CurrentTerritoryContent?.DisplayName!.Length > 20 ? Plugin.CurrentTerritoryContent?.DisplayName![..17] + "..." : Plugin.CurrentTerritoryContent?.DisplayName)}{(Plugin.States.HasFlag(State.Navigating) ? $": {Plugin.CurrentLoop} of {Plugin.Configuration.LoopTimes} Loops" : "")}";
                else
                    loopsText = $"{(Plugin.CurrentTerritoryContent?.DisplayName!.Length > 40 ? Plugin.CurrentTerritoryContent?.DisplayName![..37] + "..." : Plugin.CurrentTerritoryContent?.DisplayName)}{(Plugin.States.HasFlag(State.Navigating) ? $": {Plugin.CurrentLoop} of {Plugin.Configuration.LoopTimes} Loops" : "")}";
>>>>>>> c835ebbe

                ImGui.TextColored(new Vector4(93 / 255f, 226 / 255f, 231 / 255f, 1), loopsText);
            }
        }
        if (Plugin.InDungeon || Plugin.States.HasFlag(State.Navigating) || RepairHelper.RepairRunning || GotoHelper.GotoRunning || GotoInnHelper.GotoInnRunning || GotoBarracksHelper.GotoBarracksRunning || GCTurninHelper.GCTurninRunning || ExtractHelper.ExtractRunning || DesynthHelper.DesynthRunning || QueueHelper.QueueRunning)
        {
            if (Plugin.Configuration.ShowActionText)
            {
                if (ImGui.Button(hideTextAction))
                {
                    Plugin.Configuration.ShowActionText = false;
                    Plugin.Configuration.Save();
                }

            if (ImGui.IsItemHovered())
                    hideTextAction = "Hide";
                else
                    hideTextAction = "";

                ImGui.SameLine(0, 5);
                ImGui.TextColored(new Vector4(0, 255f, 0, 1), Plugin.Action.Length > 40 ? Plugin.Action[..37] + "..." : Plugin.Action);
            }
        }
    }
}<|MERGE_RESOLUTION|>--- conflicted
+++ resolved
@@ -117,17 +117,10 @@
 
                 ImGui.SameLine(0, 5);
 
-<<<<<<< HEAD
-                if (Plugin.Running || Plugin.Started)
-                    loopsText = $"{(Plugin.CurrentTerritoryContent?.Name!.Length > 20 ? Plugin.CurrentTerritoryContent?.Name![..17] + "..." : Plugin.CurrentTerritoryContent?.Name)}{(Plugin.Running ? $": {Plugin.CurrentLoop} of {Plugin.Configuration.LoopTimes} Loops" : "")}";
+                if (Plugin.States.HasFlag(State.Navigating) || Plugin.States.HasFlag(State.Navigating))
+                    loopsText = $"{(Plugin.CurrentTerritoryContent?.Name!.Length > 20 ? Plugin.CurrentTerritoryContent?.Name![..17] + "..." : Plugin.CurrentTerritoryContent?.Name)}{(Plugin.States.HasFlag(State.Navigating) ? $": {Plugin.CurrentLoop} of {Plugin.Configuration.LoopTimes} Loops" : "")}";
                 else
-                    loopsText = $"{(Plugin.CurrentTerritoryContent?.Name!.Length > 40 ? Plugin.CurrentTerritoryContent?.Name![..37] + "..." : Plugin.CurrentTerritoryContent?.Name)}{(Plugin.Running ? $": {Plugin.CurrentLoop} of {Plugin.Configuration.LoopTimes} Loops" : "")}";
-=======
-                if (Plugin.States.HasFlag(State.Navigating) || Plugin.States.HasFlag(State.Navigating))
-                    loopsText = $"{(Plugin.CurrentTerritoryContent?.DisplayName!.Length > 20 ? Plugin.CurrentTerritoryContent?.DisplayName![..17] + "..." : Plugin.CurrentTerritoryContent?.DisplayName)}{(Plugin.States.HasFlag(State.Navigating) ? $": {Plugin.CurrentLoop} of {Plugin.Configuration.LoopTimes} Loops" : "")}";
-                else
-                    loopsText = $"{(Plugin.CurrentTerritoryContent?.DisplayName!.Length > 40 ? Plugin.CurrentTerritoryContent?.DisplayName![..37] + "..." : Plugin.CurrentTerritoryContent?.DisplayName)}{(Plugin.States.HasFlag(State.Navigating) ? $": {Plugin.CurrentLoop} of {Plugin.Configuration.LoopTimes} Loops" : "")}";
->>>>>>> c835ebbe
+                    loopsText = $"{(Plugin.CurrentTerritoryContent?.Name!.Length > 40 ? Plugin.CurrentTerritoryContent?.Name![..37] + "..." : Plugin.CurrentTerritoryContent?.Name)}{(Plugin.States.HasFlag(State.Navigating) ? $": {Plugin.CurrentLoop} of {Plugin.Configuration.LoopTimes} Loops" : "")}";
 
                 ImGui.TextColored(new Vector4(93 / 255f, 226 / 255f, 231 / 255f, 1), loopsText);
             }
