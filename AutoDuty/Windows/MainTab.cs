--- conflicted
+++ resolved
@@ -380,15 +380,11 @@
                             Plugin.Configuration.Save();
                         }
                     }
-<<<<<<< HEAD
                     using var d3 = ImRaii.Disabled(Plugin.LevelingEnabled);
                     if(Plugin.LevelingEnabled)
                         ImGui.LabelText("###LevelingDutyLabel", "AD will automatically select the best dungeon");
 
-                    if (!ImGui.BeginListBox("##DutyList", new Vector2(500 * ImGuiHelpers.GlobalScale, 525 * ImGuiHelpers.GlobalScale))) return;
-=======
                     if (!ImGui.BeginListBox("##DutyList", new Vector2(355 * ImGuiHelpers.GlobalScale, 425 * ImGuiHelpers.GlobalScale))) return;
->>>>>>> 77c9ee60
 
                     if (VNavmesh_IPCSubscriber.IsEnabled && BossMod_IPCSubscriber.IsEnabled)
                     {
