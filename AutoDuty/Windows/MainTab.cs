--- conflicted
+++ resolved
@@ -16,11 +16,8 @@
 
 namespace AutoDuty.Windows
 {
-<<<<<<< HEAD
     using ECommons.GameFunctions;
 
-=======
->>>>>>> 85874ae1
     internal static class MainTab
     {
         private static int _currentStepIndex = -1;
@@ -387,25 +384,11 @@
 
                                 foreach (var member in _dutySelected.Content.TrustMembers)
                                 {
-<<<<<<< HEAD
                                     bool       enabled        = Plugin.Configuration.SelectedTrusts.Where(x => x != null).Any(x => x.Name == member.Name);
                                     CombatRole playerRole     = Player.Job.GetRole();
                                     int        numberSelected = Plugin.Configuration.SelectedTrusts.Count(x => x != null);
 
                                     bool canSelect = Plugin.Configuration.SelectedTrusts.CanSelectMember(member, playerRole) && member.Level >= _dutySelected.Content.ClassJobLevelRequired;
-=======
-                                    bool enabled = Plugin.Configuration.SelectedTrusts.Where(x => x != null).Any(x => x.Name == member.Name);
-                                    var playerRole = Player.Job.GetRole();
-                                    int numberSelected = Plugin.Configuration.SelectedTrusts.Where(x => x != null).Count();
-                                    bool canSelect = member.Role switch
-                                    {
-                                        0 => (playerRole == ECommons.GameFunctions.CombatRole.DPS && !Plugin.Configuration.SelectedTrusts.Where(x => x != null).Any(x => x.Role is 0)) ||
-                                        (playerRole !=  ECommons.GameFunctions.CombatRole.DPS && Plugin.Configuration.SelectedTrusts.Where(x => x != null).Count(x => x.Role is 0) < 2),
-                                        1 => playerRole != ECommons.GameFunctions.CombatRole.Healer && !Plugin.Configuration.SelectedTrusts.Where(x => x != null).Any(x => x.Role is 1),
-                                        2 => playerRole != ECommons.GameFunctions.CombatRole.Tank && !Plugin.Configuration.SelectedTrusts.Where(x => x != null).Any(x => x.Role is 2),
-                                        3 => true
-                                    };
->>>>>>> 85874ae1
 
                                     using (var disabled = ImRaii.Disabled(!enabled && (numberSelected == 3 || !canSelect)))
                                     {
