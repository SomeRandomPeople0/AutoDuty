--- conflicted
+++ resolved
@@ -1,17 +1,8 @@
 ﻿using System;
 using System.Numerics;
-<<<<<<< HEAD
-using System.Text;
-using System.Text.Json;
-using AutoDuty.Helpers;
-using AutoDuty.IPC;
-using AutoDuty.Managers;
-using Dalamud.Interface.Utility.Raii;
-=======
 using Dalamud.Interface;
 using Dalamud.Interface.ImGuiNotification;
 using Dalamud.Interface.Internal.Notifications;
->>>>>>> 0f2aa78b
 using Dalamud.Interface.Windowing;
 using ECommons;
 using ECommons.DalamudServices;
@@ -104,462 +95,7 @@
     public override void Draw()
     {
         DrawPopup();
-<<<<<<< HEAD
-        if (Plugin.Running)
-        {
-            ImGui.TextColored(new Vector4(0, 0f, 200f, 1), $"AutoDuty - Running ({_contentManager.ListContent[Plugin.CurrentTerritoryIndex].Name}) {Plugin.CurrentLoop} of {Plugin.LoopTimes} Times");
-            if (ImGui.Button("Stop"))
-            {
-                Plugin.Stage = 0;
-                SetWindowSize(425, 375);
-                return;
-            }
-            ImGui.SameLine(0, 5);
-            if (Plugin.Stage == 5)
-            {
-                if (ImGui.Button("Resume"))
-                {
-                    Plugin.Stage = 1;
-                }
-            }
-            else
-            {
-                if (ImGui.Button("Pause"))
-                {
-                    Plugin.Stage = 5;
-                }
-            }
-            ImGui.SameLine(0, 5);
-            
-            //if (ObjectHelper.IsValid && Svc.ClientState.TerritoryType != 0 && Plugin.CurrentTerritoryIndex > -1 && Plugin.ListBoxPOSText.Count > 0 && Plugin.Indexer <= Plugin.ListBoxPOSText.Count && Plugin.CurrentTerritoryIndex <= _contentManager.ListContent.Count && Plugin.Indexer > -1)
-                //ImGui.TextColored(new Vector4(0, 255f, 0, 1),  Svc.ClientState.TerritoryType == _contentManager.ListContent[Plugin.CurrentTerritoryIndex].TerritoryType ? $"Step: {(Plugin.Indexer <= Plugin.ListBoxPOSText.Count ? Plugin.ListBoxPOSText[Plugin.Indexer] : "")}" : Plugin.Repairing? $"Repairing" : $"Loading");
-            SizeConstraints = new WindowSizeConstraints
-            {
-                MinimumSize = new Vector2(325, 70),
-                MaximumSize = new Vector2(325, 70)
-            };
-            Size = new Vector2(325, 75);
-            return;
-        }
-        else
-        {
-            if (Size != new Vector2(425, 375))
-                SetWindowSize(425, 375);
-        }
-        SetPlayerPosition();
-
-        var _pathFileExists = File.Exists(_pathFile);
-
-        if (ImGui.BeginTabBar("MainTabBar", ImGuiTabBarFlags.None))
-        {
-            if (ImGui.BeginTabItem("Main"))
-            {
-                if (_inDungeon)
-                {
-                    var progress = VNavmesh_IPCSubscriber.Nav_BuildProgress();
-                    if (progress >= 0)
-                    {
-                        ImGui.Text(TerritoryName.GetTerritoryName(_territoryType).Split('|')[1].Trim() + " Mesh Loading: ");
-                        ImGui.ProgressBar(progress, new(200, 0));
-                    }
-                    else
-                        ImGui.Text(TerritoryName.GetTerritoryName(_territoryType).Split('|')[1].Trim() + " Mesh Loaded");
-                    ImGui.Spacing();
-                    ImGui.Separator();
-                    ImGui.Spacing();
-                    using (var d = ImRaii.Disabled(!_inDungeon || !VNavmesh_IPCSubscriber.Nav_IsReady() || !BossMod_IPCSubscriber.IsEnabled || !VNavmesh_IPCSubscriber.IsEnabled))
-                    {
-                        using (var d2 = ImRaii.Disabled(!_inDungeon || !_pathFileExists || Plugin.Stage > 0))
-                        {
-                            if (ImGui.Button("Start"))
-                            {
-                                LoadPath();
-                                Plugin.StartNavigation(!Plugin.MainListClicked);
-                                currentIndex = -1;
-                            }
-                        }
-                        ImGui.SameLine(0, 5);
-                        using (var d2 = ImRaii.Disabled(!_inDungeon || Plugin.Stage == 0))
-                        {
-                            if (ImGui.Button("Stop"))
-                            {
-                                Plugin.Stage = 0;
-                            }
-                            ImGui.SameLine(0, 5);
-                            if (Plugin.Stage == 5)
-                            {
-                                if (ImGui.Button("Resume"))
-                                {
-                                    Plugin.Stage = 1;
-                                }
-                            }
-                            else
-                            {
-                                if (ImGui.Button("Pause"))
-                                {
-                                    Plugin.Stage = 5;
-                                }
-                            }
-                        }
-                        if (!ImGui.BeginListBox("##MainList", new Vector2(-1, -1))) return;
-
-                        if (VNavmesh_IPCSubscriber.IsEnabled && BossMod_IPCSubscriber.IsEnabled)
-                        {
-                            anyItemClicked = false;
-                            foreach (var item in Plugin.ListBoxPOSText.Select((name, index) => (name, index)))
-                            {
-                                Vector4 v4 = new();
-                                if (item.index == Plugin.Indexer)
-                                    v4 = new Vector4(0, 255, 0, 1);
-                                else
-                                    v4 = new Vector4(255, 255, 255, 1);
-                                ImGui.TextColored(v4, item.name);
-                                if (ImGui.IsItemClicked(ImGuiMouseButton.Left) && Plugin.Stage == 0)
-                                {
-                                    Svc.Log.Info("Clicked");
-                                    Plugin.Indexer = item.index;
-                                    anyItemClicked = true;
-                                    Plugin.MainListClicked = true;
-                                }
-                            }
-                            //if (!anyItemClicked && Plugin.Stage == 0 && Plugin.Indexer > 0)
-                              //  Plugin.Indexer = 0;
-                            if (currentIndex != Plugin.Indexer && currentIndex > -1 && Plugin.Stage > 0)
-                            {
-                                //currentY = ImGui.GetScrollY();
-                                var lineHeight = ImGui.GetTextLineHeightWithSpacing();
-                                currentIndex = Plugin.Indexer;
-                                if (currentIndex > 1)
-                                    ImGui.SetScrollY((currentIndex - 1) * lineHeight);
-                                //currentY = ImGui.GetScrollY();
-                            }
-                            else if (currentIndex == -1 && Plugin.Stage > 0)
-                            {
-                                currentIndex = 0;
-                                ImGui.SetScrollY(currentIndex);
-                            }
-                            if (_inDungeon && !_pathFileExists)
-                                ImGui.TextColored(new Vector4(0, 255, 0, 1), $"No Path file was found for:\n{TerritoryName.GetTerritoryName(_territoryType).Split('|')[1].Trim()}\n({_territoryType}.json)\nin the Paths Folder:\n{Plugin.PathsDirectory}\nPlease download from:\n{pathsURL}\nor Create in the Build Tab");
-                        }
-                        else
-                        {
-                            if (!VNavmesh_IPCSubscriber.IsEnabled)
-                                ImGui.TextColored(new Vector4(255, 0, 0, 1), "AutoDuty Requires VNavmesh plugin to be Installed and Loaded\nPlease add 3rd party repo:\nhttps://puni.sh/api/repository/veyn");
-                            if (!BossMod_IPCSubscriber.IsEnabled)
-                                ImGui.TextColored(new Vector4(255, 0, 0, 1), "AutoDuty Requires BossMod plugin to be Installed and Loaded\nPlease add 3rd party repo:\nhttps://puni.sh/api/repository/veyn");
-                        }
-                        ImGui.EndListBox();
-                    }
-                }
-                else
-                {
-                    using (var d2 = ImRaii.Disabled(_clickedDuty == -1))
-                    {
-                        if (!Plugin.Running)
-                        {
-                            if (ImGui.Button("Run"))
-                            {
-                                if (Plugin.Regular || Plugin.Trust)
-                                    ShowPopup("Error", "This has not yet been implemented");
-                                else if (!Plugin.Support && !Plugin.Trust && !Plugin.Squadron && !Plugin.Regular)
-                                    ShowPopup("Error", "You must select a version\nof the dungeon to run");
-                                else if (File.Exists($"{Plugin.PathsDirectory}/{_contentManager.ListContent[_clickedDuty].TerritoryType}.json"))
-                                    Plugin.Run(_clickedDuty);
-                                else
-                                    ShowPopup("Error", "No path was found");
-                            }
-                        }
-                        else
-                        {
-                            if (ImGui.Button("Stop"))
-                            {
-                                Plugin.Stage = 0;
-                                Plugin.Running = false;
-                                Plugin.CurrentLoop = 0;
-                                SizeConstraints = new WindowSizeConstraints
-                                {
-                                    MinimumSize = new Vector2(425, 375),
-                                    MaximumSize = new Vector2(float.MaxValue, float.MaxValue)
-                                };
-                                Size = new Vector2(425, 375);
-                            }
-                            ImGui.SameLine(0, 5);
-                            if (Plugin.Stage == 5)
-                            {
-                                if (ImGui.Button("Resume"))
-                                {
-                                    Plugin.Stage = 1;
-                                }
-                            }
-                            else
-                            {
-                                if (ImGui.Button("Pause"))
-                                {
-                                    Plugin.Stage = 5;
-                                }
-                            }
-                        }
-                    }
-                    using (var d1 = ImRaii.Disabled(Plugin.Running))
-                    {
-                        using (var d2 = ImRaii.Disabled(_clickedDuty == -1))
-                        {
-                            ImGui.SameLine(0, 15);
-                            ImGui.InputInt("Times", ref Plugin.LoopTimes);
-                        }
-                        if (ImGui.Checkbox("Support", ref Plugin.Support))
-                        {
-                            if (Plugin.Support)
-                            {
-                                Plugin.Trust = false;
-                                Plugin.Squadron = false;
-                                Plugin.Regular = false;
-                                _clickedDuty = -1;
-                                dutyListSelected = -1;
-                            }
-                        }
-                        ImGui.SameLine(0, 5);
-                        if (ImGui.Checkbox("Trust", ref Plugin.Trust))
-                        {
-                            if (Plugin.Trust)
-                            {
-                                Plugin.Support = false;
-                                Plugin.Squadron = false;
-                                Plugin.Regular = false;
-                                _clickedDuty = -1;
-                                dutyListSelected = -1;
-                            }
-                        }
-                        ImGui.SameLine(0, 5);
-                        if (ImGui.Checkbox("Squadron", ref Plugin.Squadron))
-                        {
-                            if (Plugin.Squadron)
-                            {
-                                Plugin.Support = false;
-                                Plugin.Trust = false;
-                                Plugin.Regular = false;
-                                _clickedDuty = -1;
-                                dutyListSelected = -1;
-                            }
-                        }
-                        ImGui.SameLine(0, 5);
-                        if (ImGui.Checkbox("Regular", ref Plugin.Regular))
-                        {
-                            if (Plugin.Regular)
-                            {
-                                Plugin.Support = false;
-                                Plugin.Trust = false;
-                                Plugin.Squadron = false;
-                                _clickedDuty = -1;
-                                dutyListSelected = -1;
-                            }
-                        }
-                        if (!ImGui.BeginListBox("##DutyList", new Vector2(-1, -1))) return;
-
-                        if (VNavmesh_IPCSubscriber.IsEnabled && BossMod_IPCSubscriber.IsEnabled)
-                        {
-                            List<Content> list = [];
-                            if (Plugin.Support)
-                                list = _contentManager.ListContent.Where(x => x.DawnContent).ToList();
-                            else if (Plugin.Trust)
-                                list = _contentManager.ListContent.Where(x => x.DawnContent && x.ExVersion > 2).ToList();
-                            else if (Plugin.Squadron)
-                                list = _contentManager.ListContent.Where(x => x.GCArmyContent).ToList();
-                            else if (Plugin.Regular)
-                                list = _contentManager.ListContent;
-
-                            if (list.Count > 0)
-                            {
-                                foreach (var item in list.Select((Value, Index) => (Value, Index)))
-                                {
-                                    using (var d2 = ImRaii.Disabled(item.Value.ClassJobLevelRequired > Plugin.Player?.Level))
-                                    {
-                                        if (ImGui.Selectable(item.Value.Name, dutyListSelected == item.Index))
-                                        {
-                                            dutyListSelected = item.Index;
-                                            _clickedDuty = _contentManager.ListContent.FindIndex(a => a.Name == item.Value.Name);
-                                            Svc.Log.Info($"{item.Value.Name} : {item.Value.GCArmyIndex}");
-                                            Svc.Log.Info($"{_contentManager.ListContent[_clickedDuty].Name} : {_contentManager.ListContent[_clickedDuty].GCArmyIndex}");
-                                        }
-                                    }
-                                    //ImGui.PopStyleColor();
-
-                                    /*if (ImGui.IsItemHovered() && ImGui.IsMouseClicked(ImGuiMouseButton.Left))
-                                    {
-
-                                        _clickedDuty = _contentManager.ListContent.FindIndex(a => a.Name == item.Value.Name) -1; 
-                                        Svc.Log.Info($"{item.Value.Name} : {_clickedDuty} = {_contentManager.ListContent.FindIndex(a => a.Name == item.Value.Name)}");
-                                    }
-                                    if (_clickedDuty == _contentManager.ListContent.FindIndex(a => a.Name == item.Value.Name)) { }
-                                    //v4 = new Vector4(0, 255, 0, 1);
-                                    else
-                                    {
-                                        //v4 = new Vector4(255, 255, 255, 1);
-                                    }
-                                    using (var d2 = ImRaii.Disabled(item.Value.ClassJobLevelRequired > Plugin.Player?.Level))
-                                    {
-                                        if (item.Value.ClassJobLevelRequired > Plugin.Player?.Level) { }
-                                            //v4 = new Vector4(0, 0, 0, 1);
-                                        //ImGui.TextColored(v4, $"{item.Value.Name}");
-                                    }*/
-                                }
-                            }
-                            else
-                            {
-                                ImGui.TextColored(new Vector4(0, 1, 0, 1), "Please select one of Support, Trust, Squadron or Regular\nto Populate the Duty List");
-                                _clickedDuty = -1;
-                            }
-                        }
-                        else
-                        {
-                            if (!VNavmesh_IPCSubscriber.IsEnabled)
-                                ImGui.TextColored(new Vector4(255, 0, 0, 1), "AutoDuty Requires VNavmesh plugin to be Installed and Loaded\nFor proper navigation and movement\nPlease add 3rd party repo:\nhttps://puni.sh/api/repository/veyn");
-                            if (!BossMod_IPCSubscriber.IsEnabled)
-                                ImGui.TextColored(new Vector4(255, 0, 0, 1), "AutoDuty Requires BossMod plugin to be Installed and Loaded\nFor proper named mechanic handling\nPlease add 3rd party repo:\nhttps://puni.sh/api/repository/veyn");
-                        }
-                        ImGui.EndListBox();
-                    }
-                }
-                ImGui.EndTabItem();
-            }
-            using (var d = ImRaii.Disabled(!_inDungeon || Plugin.Stage > 0))
-            {
-                if (ImGui.BeginTabItem("Build"))
-                {
-                    ImGui.Text("Build Path:");
-                    if (ImGui.Button("Add POS"))
-                    {
-                        _scrollBottom = true;
-                        Plugin.ListBoxPOSText.Add($"{_playerPosition.X}, {_playerPosition.Y}, {_playerPosition.Z}");
-                    }
-                    ImGui.SameLine(0, 5);
-                    if (ImGui.Button("Add Action"))
-                        ImGui.OpenPopup("AddActionPopup");
-
-                    if (ImGui.BeginPopup("AddActionPopup"))
-                    {
-                        foreach (var item in _actionsList)
-                        {
-                            if (ImGui.Selectable(item.Item1))
-                            {
-                                dropdownSelected = item;
-                                ddisboss = false;
-                                if (item.Item2.Equals("false"))
-                                {
-                                    Plugin.ListBoxPOSText.Add($"{item.Item1}|");
-                                }
-                                else
-                                {
-                                    switch (item.Item1)
-                                    {
-                                        case "Boss":
-                                            ddisboss = true;
-                                            input = $"{_playerPosition.X}, {_playerPosition.Y}, {_playerPosition.Z}";
-                                            break;
-                                        case "SelectYesno":
-                                            input = "Yes";
-                                            break;
-                                        default:
-                                            input = "";
-                                            break;
-                                    }
-                                    inputIW = 400;
-                                    showAddActionUI = true;
-                                    inputTextName = item.Item2;
-                                }
-                            }
-                        }
-                        ImGui.EndPopup();
-                    }
-                    ImGui.SameLine(0, 5);
-                    if (ImGui.Button("Clear Path"))
-                    {
-                        Plugin.ListBoxPOSText.Clear();
-                    }
-                    ImGui.SameLine(0, 5);
-                    if (ImGui.Button("Save Path"))
-                    {
-                        try
-                        {
-                            Svc.Log.Info($"Saving {_pathFile}");
-                            string json = JsonSerializer.Serialize(Plugin.ListBoxPOSText);
-                            File.WriteAllText(_pathFile, json);
-                        }
-                        catch (Exception e)
-                        {
-                            Svc.Log.Error(e.ToString());
-                            //throw;
-                        }
-                    }
-                    ImGui.SameLine(0, 5);
-                    if (ImGui.Button("Load Path"))
-                    {
-                        LoadPath();
-                    }
-                    if (showAddActionUI)
-                    {
-                        ImGui.PushItemWidth(inputIW);
-                        if (ddisboss)
-                            input = $"{_playerPosition.X}, {_playerPosition.Y}, {_playerPosition.Z}";
-                        ImGui.InputText(inputTextName, ref input, 50);
-                        ImGui.SameLine(0, 5);
-                        if (ImGui.Button("Add"))
-                        {
-                            AddAction(dropdownSelected.Item1);
-                            showAddActionUI = false;
-                        }
-                    }
-                    if (!ImGui.BeginListBox("##BuildList", new Vector2(-1, -1))) return;
-                    foreach (var item in Plugin.ListBoxPOSText)
-                    {
-                        ImGui.PushStyleColor(ImGuiCol.Text, ImGui.ColorConvertFloat4ToU32(new Vector4(0, 1, 0, 1)));
-                        //ImGui.PushStyleColor(new Vector4(0, 255, 0, 1));
-                        
-                        ImGui.Selectable(item, ImGui.IsItemClicked(ImGuiMouseButton.Right) || ImGui.IsItemClicked(ImGuiMouseButton.Left));
-                        ImGui.PopStyleColor();
-                        if (ImGui.IsItemHovered() && ImGui.IsMouseDoubleClicked(ImGuiMouseButton.Left))
-                        {
-                            // Do stuff on Selectable() double click.
-                            if (item.Split('|')[0].Equals("Wait") || item.Split('|')[0].Equals("Interactable") || item.Split('|')[0].Equals("Boss") || item.Split('|')[0].Equals("SelectYesno") || item.Split('|')[0].Equals("MoveToObject") || item.Split('|')[0].Equals("WaitFor"))
-                            {
-                                //do nothing
-                            }
-                            else
-                            {
-                                //if (AutoDuty.Plugin.Player != null)
-                                //    ((FFXIVClientStructs.FFXIV.Client.Game.Object.GameObject*)AutoDuty.Plugin.Player.Address)->SetPosition(float.Parse(item.Split(',')[0]), float.Parse(item.Split(',')[1]), float.Parse(item.Split(',')[2]));
-                            }
-                        }
-                        if (ImGui.IsItemClicked(ImGuiMouseButton.Right))
-                        {
-                            Plugin.ListBoxPOSText.Remove(item);
-                            _scrollBottom = true;
-                        }
-                        else if (ImGui.IsItemClicked(ImGuiMouseButton.Left))
-                        {
-                           
-                            //Add a inputbox that when this is selected it puts this item in the input box and allows direct modification of items
-                        }
-                    }
-                    if (_scrollBottom)
-                    {
-                        ImGui.SetScrollHereY(1.0f);
-                        _scrollBottom = false;
-                    }
-                    ImGui.EndListBox();
-                    ImGui.EndTabItem();
-                }
-            }
-            ImGui.EndTabBar();
-        }
-        ImGui.SameLine(0, 5);
-        if (ImGui.Button("Config"))
-        {
-            Plugin.OpenConfigUI();
-        }
-=======
 
         ImGuiEx.EzTabBar("MainTab", false, openTabName, ("Main", MainTab.Draw, null, false), ("Build", BuildTab.Draw, null, false), ("Paths", PathsTab.Draw, null, false), ("Config", ConfigTab.Draw, null, false), ("Mini", MiniTab.Draw, null, false));
->>>>>>> 0f2aa78b
     }
 }