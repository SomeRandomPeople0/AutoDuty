--- conflicted
+++ resolved
@@ -1327,10 +1327,7 @@
                     }
                     ImGui.EndListBox();
                 }
-<<<<<<< HEAD
-                ImGui.EndListBox();
-            }
-            
+                
             if (ImGui.Checkbox("Execute Commands on Starting of All Loops ", ref Configuration.ShouldExecuteCommand))
                 Configuration.Save();
             
@@ -1345,21 +1342,12 @@
             }
             
             if (ImGui.Checkbox("Play Sound on Completion of All Loops: ", ref Configuration.PlayEndSound)) //Heavily Inspired by ChatAlerts
-                Configuration.Save();
-            if (Configuration.PlayEndSound)
-            {
-                if (ImGuiEx.IconButton(FontAwesomeIcon.Play, "##ConfigSoundTest", new Vector2(ImGui.GetItemRectSize().Y)))
-                    SoundHelper.StartSound(Configuration.PlayEndSound,Configuration.CustomSound,Configuration.SoundEnum);
-                ImGui.SameLine();
-=======
-                if (ImGui.Checkbox("Play Sound on Completion of All Loops: ", ref Configuration.PlayEndSound)) //Heavily Inspired by ChatAlerts
                     Configuration.Save();
                 if (Configuration.PlayEndSound)
                 {
                     if (ImGuiEx.IconButton(FontAwesomeIcon.Play, "##ConfigSoundTest", new Vector2(ImGui.GetItemRectSize().Y)))
                         SoundHelper.StartSound(Configuration.PlayEndSound, Configuration.CustomSound, Configuration.SoundEnum);
                     ImGui.SameLine();
->>>>>>> 08f54a82
                     DrawGameSound();
                 }
 
