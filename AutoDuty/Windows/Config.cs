﻿using AutoDuty.IPC;
using Dalamud.Configuration;
using Dalamud.Interface.Utility.Raii;
using ImGuiNET;
using System;
using System.Collections.Generic;
using System.Linq;
using ECommons.ExcelServices;
using ECommons.DalamudServices;
using Lumina.Excel.GeneratedSheets;
using ECommons;
using Dalamud.Interface.Utility;
using Dalamud.Interface.Components;

namespace AutoDuty.Windows;

[Serializable]
public class Configuration : IPluginConfiguration
{
    public HashSet<string> DoNotUpdatePathFiles { get; set; } = [];

    public int Version { get; set; } = 111;
    public int AutoRepairPct { get; set; } = 50;
    public int AutoGCTurninSlotsLeft = 5;
    public int LoopTimes = 1;
    public int TreasureCofferScanDistance { get; set; } = 25;
    public int WaitTimeBeforeAfterLoopActions = 0;
    public bool AutoEquipRecommendedGear { get; set; } = false;
    public bool OpenOverlay { get; set; } = true;
    public bool OnlyOpenOverlayWhenRunning { get; set; } = false;
    public bool LockOverlay = false;
    public bool OverlayNoBG = false;
    public bool HideDungeonText { get; set; } = false;
    public bool HideActionText { get; set; } = false;
    public bool LoopsInputInt = false;
    public bool AutoManageBossModAISettings { get; set; } = true;
    public bool AutoManageRSRState { get; set; } = true;
    public bool AutoExitDuty { get; set; } = true;
    public bool AutoKillClient { get; set; } = false;
    public bool AutoLogout { get; set; } = false;
    public bool AutoARMultiEnable { get; set; } = false;
    public bool LootTreasure { get; set; } = true;
    public bool LootBossTreasureOnly { get; set; } = true;
    public bool AutoRepair { get; set; } = false;
    public bool AutoRepairSelf { get; set; } = false;
    public bool AutoRepairCity { get; set; } = true;
    public bool RetireToInnBeforeLoops { get; set; } = true;
    public bool RetireToBarracksBeforeLoops { get; set; } = false;
    public bool AutoExtract { get; set; } = false;
    public bool AutoExtractEquipped { get; set; } = true;
    public bool AutoExtractAll { get; set; } = false;
    public bool AutoDesynth { get; set; } = false;
    public bool AutoGCTurnin { get; set; } = false;
<<<<<<< HEAD
    public bool AutoGCTurninSlotsLeftBool = false;
    public bool AutoGCTurninSlotsLeftInput = false;
=======
    public bool AM = false;
>>>>>>> 57c8372c
    public bool Support { get; set; } = false;
    public bool Trust { get; set; } = false;
    public bool Squadron { get; set; } = false;
    public bool Regular { get; set; } = false;
    public bool Trial { get; set; } = false;
    public bool Raid { get; set; } = false;
    public bool Variant { get; set; } = false;
    public bool Unsynced { get; set; } = false;
    public bool HideUnavailableDuties { get; set; } = false;
    public bool HideBossModAIConfig { get; set; } = false;
    public bool FollowDuringCombat { get; set; } = true;
    public bool FollowDuringActiveBossModule { get; set; } = true;
    public bool FollowOutOfCombat { get; set; } = false;
    public bool FollowTarget { get; set; } = true;
    public bool FollowSelf { get; set; } = true;
    public bool FollowSlot { get; set; } = false;
    public int FollowSlotInt { get; set; } = 1;
    public bool FollowRole { get; set; } = false;
    public string FollowRoleStr { get; set; } = "Healer";
    public bool MaxDistanceToTargetRoleRange { get; set; } = true;
    public int MaxDistanceToTarget { get; set; } = 3;
    public int MaxDistanceToTargetAoE { get; set; } = 12;
    public int MaxDistanceToSlot { get; set; } = 1;
    public bool PositionalRoleBased { get; set; } = true;
    public string PositionalCustom { get; set; } = "Any";
    public bool StopLevel { get; set; } = false;
    public int StopLevelInt { get; set; } = 0;
    public bool StopNoRestedXP { get; set; } = false;
    public bool StopItemQty { get; set; } = false;
    public Dictionary<uint, KeyValuePair<string, int>> StopItemQtyItemDictionary { get; set; } = [];
    public int StopItemQtyInt { get; set; } = 1;
    public bool UsingAlternativeRotationPlugin = false;
    public bool UsingAlternativeMovingPlugin = false;
    public bool UsingAlternativeBossPlugin = false;

    public Dictionary<uint, Dictionary<Job, int>> PathSelections { get; set; } = [];

    public void Save()
    {
        AutoDuty.PluginInterface.SavePluginConfig(this);
    }
}

public static class ConfigTab
{
    internal static string FollowName = "";

    private static Configuration Configuration = AutoDuty.Plugin.Configuration;

    private static Dictionary<uint, string> Items { get; set; } = Svc.Data.GetExcelSheet<Item>()?.Where(x => !x.Name.RawString.IsNullOrEmpty()).ToDictionary(x => x.RowId, x => x.Name.RawString)!;
    private static string stopItemQtyItemNameInput = "";
    private static KeyValuePair<uint, string> selectedItem = new(0, "");

    public static void Draw()
    {
        if (MainWindow.CurrentTabName != "Config")
            MainWindow.CurrentTabName = "Config";
        var openOverlay = Configuration.OpenOverlay;
        var onlyOpenOverlayWhenRunning = Configuration.OnlyOpenOverlayWhenRunning;
        var hideDungeonText = Configuration.HideDungeonText;
        var hideActionText = Configuration.HideActionText;
        var autoManageRSRState = Configuration.AutoManageRSRState;
        var autoManageBossModAISettings = Configuration.AutoManageBossModAISettings;
        var autoExitDuty = Configuration.AutoExitDuty;
        var autoKillClient = Configuration.AutoKillClient;
        var autoLogout = Configuration.AutoLogout;
        var autoARMultiEnable = Configuration.AutoARMultiEnable;
        var lootTreasure = Configuration.LootTreasure;
        var treasureCofferScanDistance = Configuration.TreasureCofferScanDistance;
        var autoEquipRecommended = Configuration.AutoEquipRecommendedGear;
        var lootBossTreasureOnly = Configuration.LootBossTreasureOnly;
        var autoRepair = Configuration.AutoRepair;
        var autoRepairSelf = Configuration.AutoRepairSelf;
        var autoRepairCity = Configuration.AutoRepairCity;
        var autoRepairPct = Configuration.AutoRepairPct;
        var retireToInnBeforeLoops = Configuration.RetireToInnBeforeLoops;
        var retireToBarracksBeforeLoops = Configuration.RetireToBarracksBeforeLoops;
        var autoExtract = Configuration.AutoExtract;
        var autoExtractEquipped = Configuration.AutoExtractEquipped;
        var autoExtractAll = Configuration.AutoExtractAll;
        var autoDesynth = Configuration.AutoDesynth;
        var autoGCTurnin = Configuration.AutoGCTurnin;
        var hideBossModAIConfig = Configuration.HideBossModAIConfig;
        var stopLevel = Configuration.StopLevel;
        var stopLevelInt = Configuration.StopLevelInt;
        var stopNoRestedXP = Configuration.StopNoRestedXP;
        var stopItemQty = Configuration.StopItemQty;
        var stopItemQtyItemDictionary = Configuration.StopItemQtyItemDictionary;
        var stopItemQtyInt = Configuration.StopItemQtyInt;

        if (ImGui.Checkbox("Open Overlay", ref openOverlay))
        {
            AutoDuty.Plugin.Overlay.IsOpen = openOverlay;
            Configuration.OpenOverlay = openOverlay;
            Configuration.Save();
        }
        using (var openOverlayDisable = ImRaii.Disabled(!openOverlay))
        {
            ImGui.SameLine(0, 5);
            if (ImGui.Checkbox("Only When Running", ref onlyOpenOverlayWhenRunning))
            {
                if (onlyOpenOverlayWhenRunning && !AutoDuty.Plugin.Running && !AutoDuty.Plugin.Started)
                    AutoDuty.Plugin.Overlay.IsOpen = false;
                else
                    AutoDuty.Plugin.Overlay.IsOpen = true;
                Configuration.OnlyOpenOverlayWhenRunning = onlyOpenOverlayWhenRunning;
                Configuration.Save();
            }

            ImGui.SameLine(0, 5);
            if (ImGui.Checkbox("Lock", ref Configuration.LockOverlay))
            {
                if (!Configuration.LockOverlay)
                    AutoDuty.Plugin.Overlay.Flags -= ImGuiWindowFlags.NoMove;
                else
                    AutoDuty.Plugin.Overlay.Flags |= ImGuiWindowFlags.NoMove;
                
                Configuration.Save();
            }

            if (ImGui.Checkbox("Hide Dungeon", ref hideDungeonText))
            {
                Configuration.HideDungeonText = hideDungeonText;
                Configuration.Save();
            }

            ImGui.SameLine(0, 5);
            if (ImGui.Checkbox("Hide Action", ref hideActionText))
            {
                Configuration.HideActionText = hideActionText;
                Configuration.Save();
            }

            ImGui.SameLine(0, 5);
            if (ImGui.Checkbox("No BG", ref Configuration.OverlayNoBG))
            {
                if (!Configuration.OverlayNoBG)
                    AutoDuty.Plugin.Overlay.Flags -= ImGuiWindowFlags.NoBackground;
                else
                    AutoDuty.Plugin.Overlay.Flags |= ImGuiWindowFlags.NoBackground;

                Configuration.Save();
            }
        }
        if (ImGui.Checkbox("Set loops element as integer input", ref Configuration.LoopsInputInt))
            Configuration.Save();

        ImGui.Separator();
        if (ImGui.Checkbox("Auto Manage Rotation Solver State", ref autoManageRSRState))
        {
            Configuration.AutoManageRSRState = autoManageRSRState;
            Configuration.Save();
        }
        if (ImGui.Checkbox("Auto Manage BossMod AI Settings", ref autoManageBossModAISettings))
        {
            Configuration.AutoManageBossModAISettings = autoManageBossModAISettings;
            hideBossModAIConfig = !autoManageBossModAISettings;
            Configuration.HideBossModAIConfig = hideBossModAIConfig;
            Configuration.Save();
        }
        ImGui.SameLine(0, 5);
        
        using (var autoManageBossModAISettingsDisable = ImRaii.Disabled(!autoManageBossModAISettings))
        {
            if (ImGui.Button(hideBossModAIConfig ? "Show" : "Hide"))
            {
                hideBossModAIConfig = !hideBossModAIConfig;
                Configuration.HideBossModAIConfig = hideBossModAIConfig;
                Configuration.Save();
            }
        }
        if (ImGui.Checkbox("Auto Kill Client on Completion of Looping", ref autoKillClient))
        {
            Configuration.AutoKillClient = autoKillClient;
            Configuration.AutoLogout = false;
            Configuration.Save();
        }
        if (ImGui.Checkbox("Auto Logout on Completion of Looping", ref autoLogout))
        {
            Configuration.AutoLogout = autoLogout;
            Configuration.AutoKillClient = false;
            Configuration.Save();
        }
        if (ImGui.Checkbox("AutoRetainer Multi on Completion of Looping", ref autoARMultiEnable))
        {
            Configuration.AutoARMultiEnable = autoARMultiEnable;
            Configuration.Save();
        }
        if (ImGui.Checkbox("Auto Exit Duty on Completion of Dungeon", ref autoExitDuty))
        {
            Configuration.AutoExitDuty = autoExitDuty;
            Configuration.Save();
        }

        if (ImGui.Checkbox("Loot Treasure Coffers", ref lootTreasure))
        {
            Configuration.LootTreasure = lootTreasure;
            Configuration.Save();
        }
        /*/disabled for now
        using (var d0 = ImRaii.Disabled(true))
        {
            if (ImGui.SliderInt("Scan Distance", ref treasureCofferScanDistance, 1, 100))
            {
                Configuration.TreasureCofferScanDistance = treasureCofferScanDistance;
                Configuration.Save();
            }
        }*/
        using (var d1 = ImRaii.Disabled(!lootTreasure))
        {
            if (ImGui.Checkbox("Loot Boss Treasure Only", ref lootBossTreasureOnly))
            {
                Configuration.LootBossTreasureOnly = lootBossTreasureOnly;
                Configuration.Save();
            }
        }
        if (ImGui.Checkbox("Retire to Inn before each Loop", ref retireToInnBeforeLoops))
        {
            Configuration.RetireToInnBeforeLoops = retireToInnBeforeLoops;
            Configuration.RetireToBarracksBeforeLoops = false;
            retireToBarracksBeforeLoops = false;
            Configuration.Save();
        }
        if (ImGui.Checkbox("Retire to Barracks before each Loop", ref retireToBarracksBeforeLoops))
        {
            Configuration.RetireToBarracksBeforeLoops = retireToBarracksBeforeLoops;
            Configuration.RetireToInnBeforeLoops = false;
            retireToInnBeforeLoops = false;
            Configuration.Save();
        }
        ImGui.Separator();

        if (ImGui.Checkbox("Using Alternative Rotation Plugin", ref Configuration.UsingAlternativeRotationPlugin))
            Configuration.Save();

        ImGuiComponents.HelpMarker("You are deciding to use a plugin other than Rotation Solver.");

        ImGui.Separator();

        if (ImGui.Checkbox("AutoRepair Enabled @", ref autoRepair))
        {
            Configuration.AutoRepair = autoRepair;
            Configuration.Save();
        }

        using (var d1 = ImRaii.Disabled(!autoRepair))
        {
            ImGui.SameLine(0, 15);
            ImGui.PushItemWidth(150 * ImGuiHelpers.GlobalScale);
            if (ImGui.SliderInt("##Repair@", ref autoRepairPct, 1, 100, "%d%%"))
            {
                Configuration.AutoRepairPct = autoRepairPct;
                Configuration.Save();
            }
            ImGui.PopItemWidth();
            if (ImGui.Checkbox("Self AutoRepair", ref autoRepairSelf))
            {
                Configuration.AutoRepairSelf = autoRepairSelf;
                Configuration.AutoRepairCity = false;
                autoRepairCity = false;
                Configuration.Save();
            }
            ImGui.SameLine(0, 5);
            if (ImGui.Checkbox("AutoRepair at City", ref autoRepairCity))
            {
                Configuration.AutoRepairCity = autoRepairCity;
                Configuration.AutoRepairSelf = false;
                autoRepairSelf = false;
                Configuration.Save();
            }
        }
        if (ImGui.Checkbox("Auto Equip Recommended Gear", ref autoEquipRecommended))
        {
            Configuration.AutoEquipRecommendedGear = autoEquipRecommended;
            Configuration.Save();
        }
        ImGui.Separator();
        if (ImGui.Checkbox("Auto Extract", ref autoExtract))
        {
            Configuration.AutoExtract = autoExtract;
            Configuration.Save();
        }
        ImGui.SameLine(0, 5);
        if (ImGui.Checkbox("Extract Equipped", ref autoExtractEquipped))
        {
            if (autoExtractEquipped)
            {
                Configuration.AutoExtractEquipped = true;
                Configuration.AutoExtractAll = false;
                autoExtractAll = false;
            }
            else
            {
                Configuration.AutoExtractAll = true;
                Configuration.AutoExtractEquipped = false;
                autoExtractAll = true;
            }
            Configuration.Save();
        }
        ImGui.SameLine(0, 5);
        if (ImGui.Checkbox("Extract All", ref autoExtractAll))
        {
            if (autoExtractAll)
            {
                Configuration.AutoExtractAll = true;
                Configuration.AutoExtractEquipped = false;
                autoExtractEquipped = false;
            }
            else
            {
                Configuration.AutoExtractAll = false;
                Configuration.AutoExtractEquipped = true;
                autoExtractEquipped = true;
            }
            Configuration.Save();
        }
        if (ImGui.Checkbox("Auto Desynth", ref autoDesynth))
        {
            Configuration.AutoDesynth = autoDesynth;
            Configuration.AutoGCTurnin = false;
            autoGCTurnin = false;
            Configuration.Save();
        }
        ImGui.SameLine(0, 5);
        using (var autoGcTurninDisabled = ImRaii.Disabled(!Deliveroo_IPCSubscriber.IsEnabled))
        {
            if (ImGui.Checkbox("Auto GC Turnin", ref autoGCTurnin))
            {
                Configuration.AutoGCTurnin = autoGCTurnin;
                Configuration.AutoDesynth = false;
                autoDesynth = false;
                Configuration.Save();
            }
<<<<<<< HEAD
            using (var autoGcTurninConfigDisabled = ImRaii.Disabled(!Configuration.AutoGCTurnin))
            {
                if (ImGui.Checkbox("Inventory Slots Left @", ref Configuration.AutoGCTurninSlotsLeftBool))
                    Configuration.Save();
                ImGui.SameLine(0);
                using (var autoGcTurninSlotsLeftDisabled = ImRaii.Disabled(!Configuration.AutoGCTurninSlotsLeftBool))
                {
                    ImGui.PushItemWidth(125 * ImGuiHelpers.GlobalScale);
                    if (Configuration.AutoGCTurninSlotsLeftInput)
                    {
                        if (ImGui.InputInt("##Slots", ref Configuration.AutoGCTurninSlotsLeft))
                            Configuration.Save();
                    }
                    else
                    {
                        if (ImGui.SliderInt("##Slots", ref Configuration.AutoGCTurninSlotsLeft, 1, 120))
                            Configuration.Save();
                    }
                    ImGui.PopItemWidth();
                    ImGui.SameLine();
                    if (ImGui.Button($"{(Configuration.AutoGCTurninSlotsLeftInput ? "Slider" : "Input")}"))
                    {
                        Configuration.AutoGCTurninSlotsLeftInput = !Configuration.AutoGCTurninSlotsLeftInput;
                        Configuration.Save();
                    }
                }
            }
            if (!Deliveroo_IPCSubscriber.IsEnabled)
=======
            
        }
        ImGui.SameLine(0, 5);
        using (var autoMarketDisabled = ImRaii.Disabled(!AM_IPCSubscriber.IsEnabled))
        {
            if (ImGui.Checkbox("AM", ref Configuration.AM))
            {
                if (Configuration.AM)
                    MainWindow.ShowPopup("DISCLAIMER", "Enabling the usage of this option, you are agreeing to never discuss This option in Puni.sh Discord or to anyone in Puni.sh, you have been warned!!!");
                Configuration.Save();
            }
        }
        if (!Deliveroo_IPCSubscriber.IsEnabled)
        {
            if (Configuration.AutoGCTurnin)
>>>>>>> 57c8372c
            {
                Configuration.AutoGCTurnin = false;
                autoGCTurnin = false;
                Configuration.Save();
            }
            ImGui.Text("* Auto GC Turnin Requires Deliveroo plugin");
            ImGui.Text("Get @ https://git.carvel.li/liza/plugin-repo");
        }

        if (!AM_IPCSubscriber.IsEnabled)
        {
            if (Configuration.AM)
            {
                Configuration.AM = false;
                Configuration.Save();
            }
            ImGui.Text("*This Requires a plugin");
            ImGui.Text("Visit https://discord.gg/JzSxThjKnd");
            ImGui.Text("DO NOT ASK OR DISCUSS THIS OPTION IN PUNI.SH DISCORD");
            ImGui.Text("YOU HAVE BEEN WARNED!!!!!!!");
        }
<<<<<<< HEAD
        ImGui.PushItemWidth(100 * ImGuiHelpers.GlobalScale);
        if (ImGui.InputInt("(s) Wait time before after loop actions", ref Configuration.WaitTimeBeforeAfterLoopActions))
            Configuration.Save();
        ImGui.PopItemWidth();
=======
        
>>>>>>> 57c8372c
        ImGui.Separator();
        if (ImGui.Checkbox("Stop Looping @ Level", ref stopLevel))
        {
            Configuration.StopLevel = stopLevel;
            Configuration.Save();
        }
        using (var d1 = ImRaii.Disabled(!stopLevel))
        {
            ImGui.SameLine(0,15);
            ImGui.PushItemWidth(155 * ImGuiHelpers.GlobalScale);
            if (ImGui.SliderInt("##Level", ref stopLevelInt, 1, 100))
            {
                Configuration.StopLevelInt = stopLevelInt;
                Configuration.Save();
            }
            ImGui.PopItemWidth();
        }
        if (ImGui.Checkbox("Stop When No Rested XP", ref stopNoRestedXP))
        {
            Configuration.StopNoRestedXP = stopNoRestedXP;
            Configuration.Save();
        }
        if (ImGui.Checkbox("Stop Looping When Reach Item Qty", ref stopItemQty))
        {
            Configuration.StopItemQty = stopItemQty;
            Configuration.Save();
        }
        using (var d1 = ImRaii.Disabled(!stopItemQty))
        {
            ImGui.PushItemWidth(250 * ImGuiHelpers.GlobalScale);
            if (ImGui.BeginCombo("Select Item", selectedItem.Value))
            {
                ImGui.InputTextWithHint("Item Name", "Start typing item name to search", ref stopItemQtyItemNameInput, 1000);
                foreach (var item in Items.Where(x => x.Value.Contains(stopItemQtyItemNameInput, StringComparison.InvariantCultureIgnoreCase))!)
                {
                    if (ImGui.Selectable($"{item.Value}"))
                        selectedItem = item;
                }
                ImGui.EndCombo();
            }
            ImGui.PopItemWidth();
            ImGui.PushItemWidth(190 * ImGuiHelpers.GlobalScale);
            if (ImGui.InputInt("Quantity", ref stopItemQtyInt))
            {
                Configuration.StopItemQtyInt = stopItemQtyInt;
                Configuration.Save();
            }
            ImGui.SameLine(0, 5);
            using (var addDisabled = ImRaii.Disabled(selectedItem.Value.IsNullOrEmpty()))
            {
                if (ImGui.Button("Add Item"))
                {
                    if (!stopItemQtyItemDictionary.TryAdd(selectedItem.Key, new(selectedItem.Value, stopItemQtyInt)))
                    {
                        stopItemQtyItemDictionary.Remove(selectedItem.Key);
                        stopItemQtyItemDictionary.Add(selectedItem.Key, new(selectedItem.Value, stopItemQtyInt));
                    }
                    Configuration.Save();
                }
            }
            ImGui.PopItemWidth();
            if (!ImGui.BeginListBox("##ItemList", new System.Numerics.Vector2(325 * ImGuiHelpers.GlobalScale, 40 * ImGuiHelpers.GlobalScale))) return;

            foreach (var item in stopItemQtyItemDictionary)
            {
                ImGui.Selectable($"{item.Value.Key} (Qty: {item.Value.Value})");
                if (ImGui.IsItemClicked(ImGuiMouseButton.Right))
                {
                    stopItemQtyItemDictionary.Remove(item);
                    Configuration.Save();
                }
            }

            ImGui.EndListBox();
        }
        ImGui.Separator();
        using (var savedPathsDisabled = ImRaii.Disabled(!Configuration.PathSelections.Any(kvp => kvp.Value.Any())))
        {
            if (ImGui.Button("Clear all saved path selections"))
            {
                Configuration.PathSelections.Clear();
                Configuration.Save();
            }
        }
    }

    public static class BossModConfigTab
    {
        private static Configuration Configuration = AutoDuty.Plugin.Configuration;

        public static void Draw()
        {
            if (MainWindow.CurrentTabName != "BossModConfig")
                MainWindow.CurrentTabName = "BossModConfig";
            var followDuringCombat = Configuration.FollowDuringCombat;
            var followDuringActiveBossModule = Configuration.FollowDuringActiveBossModule;
            var followOutOfCombat = Configuration.FollowOutOfCombat;
            var followTarget = Configuration.FollowTarget;
            var followSelf = Configuration.FollowSelf;
            var followSlot = Configuration.FollowSlot;
            var followSlotInt = Configuration.FollowSlotInt;
            var followRole = Configuration.FollowRole;
            var followRoleStr = Configuration.FollowRoleStr;
            var maxDistanceToTargetRoleBased = Configuration.MaxDistanceToTargetRoleRange;
            var maxDistanceToTarget = Configuration.MaxDistanceToTarget;
            var maxDistanceToTargetAoE = Configuration.MaxDistanceToTargetAoE;
            var maxDistanceToSlot = Configuration.MaxDistanceToSlot;
            var positionalRoleBased = Configuration.PositionalRoleBased;
            var positionalCustom = Configuration.PositionalCustom;

            if (ImGui.Checkbox("Follow During Combat", ref followDuringCombat))
            {
                Configuration.FollowDuringCombat = followDuringCombat;
                Configuration.Save();
            }

            if (ImGui.Checkbox("Follow During Active BossModule", ref followDuringActiveBossModule))
            {
                Configuration.FollowDuringActiveBossModule = followDuringActiveBossModule;
                Configuration.Save();
            }

            if (ImGui.Checkbox("Follow Out Of Combat (Not Recommended)", ref followOutOfCombat))
            {
                Configuration.FollowOutOfCombat = followOutOfCombat;
                Configuration.Save();
            }

            if (ImGui.Checkbox("Follow Target", ref followTarget))
            {
                Configuration.FollowTarget = followTarget;
                Configuration.Save();
            }

            if (ImGui.Checkbox("Follow Self", ref followSelf))
            {
                Configuration.FollowSelf = followSelf;
                Configuration.FollowSlot = false;
                Configuration.FollowRole = false;
                followRole = false;
                Configuration.Save();
            }

            if (ImGui.Checkbox("Follow Slot", ref followSlot))
            {
                Configuration.FollowSelf = false;
                followSelf = false;
                Configuration.FollowSlot = followSlot;
                followSlot = false;
                Configuration.FollowRole = false;
                followRole = false;
                Configuration.Save();
            }

            using (var d1 = ImRaii.Disabled(!followSlot))
            {
                ImGui.PushItemWidth(270);
                if (ImGui.SliderInt("Follow Slot #", ref followSlotInt, 1, 4))
                {
                    Configuration.FollowSlotInt = followSlotInt;
                    Configuration.Save();
                }
                ImGui.PopItemWidth();
            }

            if (ImGui.Checkbox("Follow Role", ref followRole))
            {
                Configuration.FollowSelf = false;
                followSelf = false;
                Configuration.FollowSlot = false;
                followSlot = false;
                Configuration.FollowRole = followRole;
                AutoDuty.Plugin.BMRoleChecks();
                Configuration.Save();
            }

            using (var d1 = ImRaii.Disabled(!followRole))
            {
                ImGui.SameLine(0, 10);
                if (ImGui.Button(followRoleStr))
                {
                    ImGui.OpenPopup("RolePopup");
                }
                if (ImGui.BeginPopup("RolePopup"))
                {
                    if (ImGui.Selectable("Tank"))
                    {
                        Configuration.FollowRoleStr = "Tank";
                        followRoleStr = "Tank";
                        Configuration.Save();
                    }
                    if (ImGui.Selectable("Melee"))
                    {
                        Configuration.FollowRoleStr = "Melee";
                        followRoleStr = "Melee";
                        Configuration.Save();
                    }
                    if (ImGui.Selectable("Ranged"))
                    {
                        Configuration.FollowRoleStr = "Ranged";
                        followRoleStr = "Ranged";
                        Configuration.Save();
                    }
                    if (ImGui.Selectable("Healer"))
                    {
                        Configuration.FollowRoleStr = "Healer";
                        followRoleStr = "Healer";
                        Configuration.Save();
                    }
                    ImGui.EndPopup();
                }
            }

            if (ImGui.Checkbox("Set Max Distance To Target Based on Role", ref maxDistanceToTargetRoleBased))
            {
                Configuration.MaxDistanceToTargetRoleRange = maxDistanceToTargetRoleBased;
                AutoDuty.Plugin.BMRoleChecks();
                Configuration.Save();
            }

            using (var d1 = ImRaii.Disabled(maxDistanceToTargetRoleBased))
            {
                ImGui.PushItemWidth(195);
                if (ImGui.SliderInt("Max Distance To Target", ref maxDistanceToTarget, 1, 30))
                {
                    Configuration.MaxDistanceToTarget = maxDistanceToTarget;
                    Configuration.Save();
                }
                if (ImGui.SliderInt("Max Distance To Target AoE", ref maxDistanceToTargetAoE, 1, 10))
                {
                    Configuration.MaxDistanceToTargetAoE = maxDistanceToTargetAoE;
                    Configuration.Save();
                }
                ImGui.PopItemWidth();
            }

            ImGui.PushItemWidth(195);
            if (ImGui.SliderInt("Max Distance To Slot", ref maxDistanceToSlot, 1, 30))
            {
                Configuration.MaxDistanceToSlot = maxDistanceToSlot;
                Configuration.Save();
            }
            ImGui.PopItemWidth();

            if (ImGui.Checkbox("Set Positional Based on Role", ref positionalRoleBased))
            {
                Configuration.PositionalRoleBased = positionalRoleBased;
                AutoDuty.Plugin.BMRoleChecks();
                Configuration.Save();
            }

            using (var d1 = ImRaii.Disabled(positionalRoleBased))
            {
                ImGui.SameLine(0, 10);
                if (ImGui.Button(positionalCustom))
                    ImGui.OpenPopup("PositionalPopup");

                if (ImGui.BeginPopup("PositionalPopup"))
                {
                    if (ImGui.Selectable("Any"))
                    {
                        positionalCustom = "Any";
                        Configuration.PositionalCustom = positionalCustom;
                        Configuration.Save();
                    }
                    if (ImGui.Selectable("Rear"))
                    {
                        positionalCustom = "Rear";
                        Configuration.PositionalCustom = positionalCustom;
                        Configuration.Save();
                    }
                    if (ImGui.Selectable("Flank"))
                    {
                        positionalCustom = "Flank";
                        Configuration.PositionalCustom = positionalCustom;
                        Configuration.Save();
                    }
                    if (ImGui.Selectable("Front"))
                    {
                        positionalCustom = "Front";
                        Configuration.PositionalCustom = positionalCustom;
                        Configuration.Save();
                    }
                    ImGui.EndPopup();
                }
            }
        }
    }
}<|MERGE_RESOLUTION|>--- conflicted
+++ resolved
@@ -51,12 +51,9 @@
     public bool AutoExtractAll { get; set; } = false;
     public bool AutoDesynth { get; set; } = false;
     public bool AutoGCTurnin { get; set; } = false;
-<<<<<<< HEAD
     public bool AutoGCTurninSlotsLeftBool = false;
     public bool AutoGCTurninSlotsLeftInput = false;
-=======
     public bool AM = false;
->>>>>>> 57c8372c
     public bool Support { get; set; } = false;
     public bool Trust { get; set; } = false;
     public bool Squadron { get; set; } = false;
@@ -390,7 +387,6 @@
                 autoDesynth = false;
                 Configuration.Save();
             }
-<<<<<<< HEAD
             using (var autoGcTurninConfigDisabled = ImRaii.Disabled(!Configuration.AutoGCTurnin))
             {
                 if (ImGui.Checkbox("Inventory Slots Left @", ref Configuration.AutoGCTurninSlotsLeftBool))
@@ -419,8 +415,6 @@
                 }
             }
             if (!Deliveroo_IPCSubscriber.IsEnabled)
-=======
-            
         }
         ImGui.SameLine(0, 5);
         using (var autoMarketDisabled = ImRaii.Disabled(!AM_IPCSubscriber.IsEnabled))
@@ -435,7 +429,6 @@
         if (!Deliveroo_IPCSubscriber.IsEnabled)
         {
             if (Configuration.AutoGCTurnin)
->>>>>>> 57c8372c
             {
                 Configuration.AutoGCTurnin = false;
                 autoGCTurnin = false;
@@ -457,14 +450,10 @@
             ImGui.Text("DO NOT ASK OR DISCUSS THIS OPTION IN PUNI.SH DISCORD");
             ImGui.Text("YOU HAVE BEEN WARNED!!!!!!!");
         }
-<<<<<<< HEAD
         ImGui.PushItemWidth(100 * ImGuiHelpers.GlobalScale);
         if (ImGui.InputInt("(s) Wait time before after loop actions", ref Configuration.WaitTimeBeforeAfterLoopActions))
             Configuration.Save();
         ImGui.PopItemWidth();
-=======
-        
->>>>>>> 57c8372c
         ImGui.Separator();
         if (ImGui.Checkbox("Stop Looping @ Level", ref stopLevel))
         {
