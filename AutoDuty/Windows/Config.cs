using AutoDuty.IPC;
using Dalamud.Configuration;
using Dalamud.Interface.Utility.Raii;
using ImGuiNET;
using System;
using System.Collections.Generic;
using System.Linq;
using ECommons.ExcelServices;
using ECommons.DalamudServices;
using Lumina.Excel.GeneratedSheets;
using ECommons;
using Dalamud.Interface.Utility;
using Dalamud.Interface.Components;
using AutoDuty.Managers;
using ECommons.ImGuiMethods;
using FFXIVClientStructs.FFXIV.Common.Math;
using AutoDuty.Helpers;
using static AutoDuty.Windows.ConfigTab;

namespace AutoDuty.Windows;

[Serializable]
public class Configuration : IPluginConfiguration
{
    //Meta
    public int Version { get => 115; set { } }
    public HashSet<string> DoNotUpdatePathFiles = [];
    public Dictionary<uint, Dictionary<Job, int>> PathSelections = [];

    //General Options
    public int LoopTimes = 1;
    internal bool support = false;
    public bool Support
    {
        get => support;
        set
        {
            support = value;
            if (value)
            {
                Variant = false;
                Raid = false;
                Trial = false;
                Regular = false;
                Trust = false;
                Squadron = false;
                AutoDuty.Plugin.CurrentTerritoryContent = null;
            }
        }
    }
<<<<<<< HEAD

    public TrustMemberName?[] SelectedTrustMembers = new TrustMemberName?[3];
}

public static class ConfigTab
{
    internal static string FollowName = "";

    private static Configuration Configuration = AutoDuty.Plugin.Configuration;

    private static Dictionary<uint, string> Items { get; set; } = Svc.Data.GetExcelSheet<Item>()?.Where(x => !x.Name.RawString.IsNullOrEmpty()).ToDictionary(x => x.RowId, x => x.Name.RawString)!;
    private static string stopItemQtyItemNameInput = "";
    private static KeyValuePair<uint, string> selectedItem = new(0, "");

    public static void Draw()
=======
    internal bool trust = false;
    public bool Trust
>>>>>>> 23642d21
    {
        get => trust;
        set
        {
            trust = value;
            if (value)
            {
                Variant = false;
                Raid = false;
                Trial = false;
                Regular = false;
                Support = false;
                Squadron = false;
                AutoDuty.Plugin.CurrentTerritoryContent = null;
            }
        }
    }
    internal bool squadron = false;
    public bool Squadron
    {
        get => squadron;
        set
        {
            squadron = value;
            if (value)
            {
                Variant = false;
                Raid = false;
                Trial = false;
                Regular = false;
                Support = false;
                Trust = false;
                AutoDuty.Plugin.CurrentTerritoryContent = null;
            }
        }
    }
    internal bool regular = false;
    public bool Regular
    {
        get => regular;
        set
        {
            regular = value;
            if (value)
            {
                Variant = false;
                Raid = false;
                Trial = false;
                Support = false;
                Trust = false;
                Squadron = false;
                AutoDuty.Plugin.CurrentTerritoryContent = null;
            }
        }
    }
    internal bool trial = false;
    public bool Trial
    {
        get => trial;
        set
        {
            trial = value;
            if (value)
            {
                Variant = false;
                Raid = false;
                Regular = false;
                Support = false;
                Trust = false;
                Squadron = false;
                AutoDuty.Plugin.CurrentTerritoryContent = null;
            }
        }
    }
    internal bool raid = false;
    public bool Raid
    {
        get => raid;
        set
        {
            raid = value;
            if (value)
            {
                Variant = false;
                Trial = false;
                Regular = false;
                Support = false;
                Trust = false;
                Squadron = false;
                AutoDuty.Plugin.CurrentTerritoryContent = null;
            }
        }
    }
    internal bool variant = false;
    public bool Variant
    {
        get => variant;
        set
        {
            variant = value;
            if (value)
            {
                Raid = false;
                Trial = false;
                Regular = false;
                Support = false;
                Trust = false;
                Squadron = false;
                AutoDuty.Plugin.CurrentTerritoryContent = null;
            }
        }
    }
    public bool Unsynced = false;
    public bool HideUnavailableDuties = false;
    
    //Overlay Config Options
    public bool ShowOverlay = true;
    internal bool hideOverlayWhenStopped = false;
    public bool HideOverlayWhenStopped
    {
        get => hideOverlayWhenStopped;
        set 
        {
            hideOverlayWhenStopped = value;
            if (value && AutoDuty.Plugin.Overlay != null) 
                AutoDuty.Plugin.Overlay.IsOpen = !value || AutoDuty.Plugin.Running || AutoDuty.Plugin.Started;
        }
    }
    internal bool lockOverlay = false;
    public bool LockOverlay
    {
        get => lockOverlay;
        set 
        {
            lockOverlay = value;
            if (value)
                SchedulerHelper.ScheduleAction("LockOverlaySetter", () => { if (!AutoDuty.Plugin.Overlay.Flags.HasFlag(ImGuiWindowFlags.NoMove)) AutoDuty.Plugin.Overlay.Flags |= ImGuiWindowFlags.NoMove; }, () => AutoDuty.Plugin.Overlay != null);
            else
                SchedulerHelper.ScheduleAction("LockOverlaySetter", () => { if (AutoDuty.Plugin.Overlay.Flags.HasFlag(ImGuiWindowFlags.NoMove)) AutoDuty.Plugin.Overlay.Flags -= ImGuiWindowFlags.NoMove; }, () => AutoDuty.Plugin.Overlay != null);
        }
    }
    internal bool overlayNoBG = false;
    public bool OverlayNoBG
    {
        get => overlayNoBG;
        set
        {
            overlayNoBG = value;
            if (value)
                SchedulerHelper.ScheduleAction("OverlayNoBGSetter", () => { if (!AutoDuty.Plugin.Overlay.Flags.HasFlag(ImGuiWindowFlags.NoBackground)) AutoDuty.Plugin.Overlay.Flags |= ImGuiWindowFlags.NoBackground; }, () => AutoDuty.Plugin.Overlay != null);
            else
                SchedulerHelper.ScheduleAction("OverlayNoBGSetter", () => { if (AutoDuty.Plugin.Overlay.Flags.HasFlag(ImGuiWindowFlags.NoBackground)) AutoDuty.Plugin.Overlay.Flags -= ImGuiWindowFlags.NoBackground; }, () => AutoDuty.Plugin.Overlay != null);
        }
    }
    public bool ShowDutyLoopText = true;
    public bool ShowActionText = true;
    public bool UseSliderInputs = false;

    //Duty Config Options
    public bool AutoExitDuty = true;
    public bool AutoManageRSRState = true;
    internal bool autoManageBossModAISettings = true;
    public bool AutoManageBossModAISettings
    {
        get => autoManageBossModAISettings;
        set
        {
            autoManageBossModAISettings = value;
            HideBossModAIConfig = !value;
        }
    }
    public bool LootTreasure = true;
    public LootMethod LootMethodEnum = LootMethod.AutoDuty;
    public bool LootBossTreasureOnly = true;
    public int TreasureCofferScanDistance = 25;
    public bool UsingAlternativeRotationPlugin = false;
    public bool UsingAlternativeMovementPlugin = false;
    public bool UsingAlternativeBossPlugin = false;

    //PreLoop Config Options
    public bool RetireMode = false;
    public RetireLocation RetireLocationEnum = RetireLocation.Inn;
    public bool AutoEquipRecommendedGear;
    public bool AutoBoiledEgg = false;
    public bool AutoRepair = false;
    public int AutoRepairPct = 50;
    internal bool autoRepairSelf = false;
    public bool AutoRepairSelf 
    { 
        get => autoRepairSelf; 
        set
        {
            autoRepairSelf = value;
            if (value)
                AutoRepairCity = false;
        }
    }
    internal bool autoRepairCity = true;
    public bool AutoRepairCity
    {
        get => autoRepairCity;
        set
        {
            autoRepairCity = value;
            if (value)
                AutoRepairSelf = false;
        }
    }

    //Between Loop Config Options
    public int WaitTimeBeforeAfterLoopActions = 0;
    public bool AutoExtract = false;
    internal bool autoExtractEquipped = true;
    public bool AutoExtractEquipped 
    {
        get => autoExtractEquipped;
        set
        {
            autoExtractEquipped = value;
            if (value)
                AutoExtractAll = false;
        }
    }
    internal bool autoExtractAll = false;
    public bool AutoExtractAll
    {
        get => autoExtractAll;
        set
        {
            autoExtractAll = value;
            if (value)
                AutoExtractEquipped = false;
        }
    }
    internal bool autoDesynth = false;
    public bool AutoDesynth
    {
        get => autoDesynth;
        set
        {
            autoDesynth = value;
            if (value)
                AutoGCTurnin = false;
        }
    }
    internal bool autoGCTurnin = false;
    public bool AutoGCTurnin
    {
        get => autoGCTurnin;
        set
        {
            autoGCTurnin = value;
            if (value)
                AutoDesynth = false;
        }
    }
    public int AutoGCTurninSlotsLeft = 5;
    public bool AutoGCTurninSlotsLeftBool = false;
    public bool EnableAutoRetainer = false;
    public bool AM = false;
    public bool UnhideAM = false;

    //Termination Config Options
    public bool StopLevel = false;
    public int StopLevelInt = 1;
    public bool StopNoRestedXP = false;
    public bool StopItemQty = false;
    public Dictionary<uint, KeyValuePair<string, int>> StopItemQtyItemDictionary = [];
    public int StopItemQtyInt = 1;
    public TerminationMode TerminationMethodEnum = TerminationMode.Do_Nothing;

    //BMAI Config Options
    public bool HideBossModAIConfig = false;
    public bool FollowDuringCombat = true;
    public bool FollowDuringActiveBossModule = true;
    public bool FollowOutOfCombat = false;
    public bool FollowTarget = true;
    internal bool followSelf = true;
    public bool FollowSelf
    {
        get => followSelf;
        set
        {
            followSelf = value;
            if (value)
            {
                FollowSlot = false;
                FollowRole = false;
            }
        }
    }
    internal bool followSlot = false;
    public bool FollowSlot
    {
        get => followSlot;
        set
        {
            followSlot = value;
            if (value)
            {
                FollowSelf = false;
                FollowRole = false;
            }
        }
    }
    public int FollowSlotInt = 1;
    internal bool followRole = false;
    public bool FollowRole
    {
        get => followRole;
        set
        {
            followRole = value;
            if (value)
            {
                FollowSelf = false;
                FollowSlot = false;
                SchedulerHelper.ScheduleAction("FollowRoleBMRoleChecks", () => AutoDuty.Plugin.BMRoleChecks(), () => ObjectHelper.IsReady);
            }
        }
    }
    public Role FollowRoleEnum = Role.Healer;
    internal bool maxDistanceToTargetRoleBased = true;
    public bool MaxDistanceToTargetRoleBased
    {
        get => maxDistanceToTargetRoleBased;
        set
        {
            maxDistanceToTargetRoleBased = value;
            if (value)
                SchedulerHelper.ScheduleAction("MaxDistanceToTargetRoleBasedBMRoleChecks", () => AutoDuty.Plugin.BMRoleChecks(), () => ObjectHelper.IsReady);
        }
    }
    public int MaxDistanceToTarget = 3;
    public int MaxDistanceToTargetAoE = 12;
    public int MaxDistanceToSlot = 1;
    internal bool positionalRoleBased = true;
    public bool PositionalRoleBased
    {
        get => positionalRoleBased;
        set
        {
            positionalRoleBased = value;
            if (value)
                SchedulerHelper.ScheduleAction("PositionalRoleBasedBMRoleChecks", () => AutoDuty.Plugin.BMRoleChecks(), () => ObjectHelper.IsReady);
        }
    }
    public Positional PositionalEnum = Positional.Any;

    public void Save()
    {
        AutoDuty.PluginInterface.SavePluginConfig(this);
    }

    public TrustMember?[] SelectedTrusts = new TrustMember?[3];
}

public static class ConfigTab
{
    public enum LootMethod : int
    {
        AutoDuty = 0,
        RotationSolver = 1,
        Pandora = 2,
        All = 3
    }
    public enum RetireLocation : int
    {
        Inn = 0,
        GC_Barracks = 1,
        /* Not Yet Implemented
        Personal_Home = 2,
        FC_House = 3
        */
    }
    public enum TerminationMode : int
    {
        Do_Nothing = 0,
        Logout = 1,
        Start_AR_Multi_Mode =2, 
        Kill_Client = 3
    }
    public enum Role : int
    {
        Tank = 0,
        Healer = 1,
        Ranged_DPS = 2,
        Melee_DPS = 3
    }
    public enum Positional : int
    {
        Any = 0,
        Flank = 1,
        Rear = 2,
        Front = 3
    }
    internal static string FollowName = "";

    private static Configuration Configuration = AutoDuty.Plugin.Configuration;

    private static Dictionary<uint, string> Items { get; set; } = Svc.Data.GetExcelSheet<Item>()?.Where(x => !x.Name.RawString.IsNullOrEmpty()).ToDictionary(x => x.RowId, x => x.Name.RawString)!;
    private static string stopItemQtyItemNameInput = "";
    private static KeyValuePair<uint, string> selectedItem = new(0, "");

    private static bool overlayHeaderSelected = false;
    private static bool dutyConfigHeaderSelected = false;
    private static bool advModeHeaderSelected = false;
    private static bool preLoopHeaderSelected = false;
    private static bool betweenLoopHeaderSelected = false;
    private static bool terminationHeaderSelected = false;

    private static string EnumString(Enum T) => T.ToString().Replace("_", " ");

    public static void Draw()
    {
        if (MainWindow.CurrentTabName != "Config")
            MainWindow.CurrentTabName = "Config";
        
        //Start of Overlay Settings
        ImGui.Spacing();
        ImGui.Separator();
        ImGui.PushStyleVar(ImGuiStyleVar.SelectableTextAlign, new Vector2(0.5f, 0.5f));
        var overlayHeader = ImGui.Selectable("Overlay Settings", overlayHeaderSelected, ImGuiSelectableFlags.DontClosePopups);
        ImGui.PopStyleVar();      
        if (ImGui.IsItemHovered())
            ImGui.SetMouseCursor(ImGuiMouseCursor.Hand);
        if (overlayHeader)
            overlayHeaderSelected = !overlayHeaderSelected;

        if (overlayHeaderSelected == true)
        {
            if (ImGui.Checkbox("Show Overlay", ref Configuration.ShowOverlay))
                Configuration.Save();

            using (var openOverlayDisable = ImRaii.Disabled(!Configuration.ShowOverlay))
            {
                ImGui.SameLine(0, 53);
                if (ImGui.Checkbox("Hide When Stopped", ref Configuration.hideOverlayWhenStopped))
                {
                    Configuration.HideOverlayWhenStopped = Configuration.hideOverlayWhenStopped;
                    Configuration.Save();
                }

                if (ImGui.Checkbox("Lock Overlay", ref Configuration.lockOverlay))
                {
                    Configuration.LockOverlay = Configuration.lockOverlay;
                    Configuration.Save();
                }
                ImGui.SameLine(0, 57);
                if (ImGui.Checkbox("Use Transparent BG", ref Configuration.overlayNoBG))
                {
                    Configuration.OverlayNoBG = Configuration.overlayNoBG;
                    Configuration.Save();
                }

                if (ImGui.Checkbox("Show Duty/Loops Text", ref Configuration.ShowDutyLoopText))
                    Configuration.Save();

                ImGui.SameLine(0, 5);
                if (ImGui.Checkbox("Show AD Action Text", ref Configuration.ShowActionText))
                    Configuration.Save();
                
                if (ImGui.Checkbox("Use Slider Inputs", ref Configuration.UseSliderInputs))
                    Configuration.Save();
            }
        }

        //Start of Duty Config Settings
        ImGui.Spacing();
        ImGui.Separator();
        ImGui.PushStyleVar(ImGuiStyleVar.SelectableTextAlign, new Vector2(0.5f, 0.5f));
        var dutyConfigHeader = ImGui.Selectable("Duty Config Settings", dutyConfigHeaderSelected, ImGuiSelectableFlags.DontClosePopups);
        ImGui.PopStyleVar();
        if (ImGui.IsItemHovered())
            ImGui.SetMouseCursor(ImGuiMouseCursor.Hand);
        if (dutyConfigHeader)
            dutyConfigHeaderSelected = !dutyConfigHeaderSelected;

        if (dutyConfigHeaderSelected == true)
        {
            if (ImGui.Checkbox("Auto Leave Duty", ref Configuration.AutoExitDuty))
                Configuration.Save();
            ImGuiComponents.HelpMarker("Will automatically exit the dungeon upon completion of the path.");

            if (ImGui.Checkbox("Auto Manage Rotation Solver State", ref Configuration.AutoManageRSRState))
                Configuration.Save();
            ImGuiComponents.HelpMarker("Autoduty will enable RS Auto States at the start of each duty.");

            if (ImGui.Checkbox("Auto Manage BossMod AI Settings", ref Configuration.autoManageBossModAISettings))
                Configuration.Save();
            ImGuiComponents.HelpMarker("Autoduty will enable BMAI and any options you configure at the start of each duty.");
            ImGui.SameLine(0, 5);

            using (var autoManageBossModAISettingsDisable = ImRaii.Disabled(!Configuration.autoManageBossModAISettings))
            {
                if (ImGui.Button(Configuration.HideBossModAIConfig ? "Show" : "Hide"))
                {
                    Configuration.HideBossModAIConfig = !Configuration.HideBossModAIConfig;
                    Configuration.Save();
                }
            }

            if (ImGui.Checkbox("Loot Treasure Coffers", ref Configuration.LootTreasure))
                Configuration.Save();

            using (var lootTreasureDisabled = ImRaii.Disabled(!Configuration.LootTreasure))
            {
                ImGui.Text("Select Method: ");
                ImGui.SameLine(0, 5);
                ImGui.PushItemWidth(150 * ImGuiHelpers.GlobalScale);
                if (ImGui.BeginCombo(" ", EnumString(Configuration.LootMethodEnum)))
                {
                    foreach (LootMethod lootMethod in Enum.GetValues(typeof(LootMethod)))
                    {
                        using (var lootMethodAutoDutyDisabled = ImRaii.Disabled((lootMethod == LootMethod.Pandora && !PandorasBox_IPCSubscriber.IsEnabled) || (lootMethod == LootMethod.RotationSolver && !ReflectionHelper.RotationSolver_Reflection.RotationSolverEnabled)))
                        {
                            if (ImGui.Selectable(EnumString(lootMethod)))
                            {
                                Configuration.LootMethodEnum = lootMethod;
                                Configuration.Save();
                            }
                        }
                    }
                    ImGui.EndCombo();
                }
                ImGuiComponents.HelpMarker("RSR Toggles Not Yet Implemented");
                using (var lootMethodAutoDutyDisabled = ImRaii.Disabled(Configuration.LootMethodEnum != LootMethod.AutoDuty))
                {
                    if (ImGui.Checkbox("Loot Boss Treasure Only", ref Configuration.LootBossTreasureOnly))
                        Configuration.Save();
                }
            }
            ImGuiComponents.HelpMarker("AutoDuty will ignore all non-boss chests, and only loot boss chests. (Only works with AD Looting)");         
            /*/
        disabled for now
            using (var d0 = ImRaii.Disabled(true))
            {
                if (ImGui.SliderInt("Scan Distance", ref treasureCofferScanDistance, 1, 100))
                {
                    Configuration.TreasureCofferScanDistance = treasureCofferScanDistance;
                    Configuration.Save();
                }
            }*/
            ImGui.PushStyleVar(ImGuiStyleVar.SelectableTextAlign, new Vector2(0.5f, 0.5f));
            var advModeHeader = ImGui.Selectable("Advanced Config Options", advModeHeaderSelected, ImGuiSelectableFlags.DontClosePopups);
            ImGui.PopStyleVar();
            if (ImGui.IsItemHovered())
                ImGui.SetMouseCursor(ImGuiMouseCursor.Hand);
            if (advModeHeader)
                advModeHeaderSelected = !advModeHeaderSelected;

            if (advModeHeaderSelected == true)
            {
                if (ImGui.Checkbox("Using Alternative Rotation Plugin", ref Configuration.UsingAlternativeRotationPlugin))
                    Configuration.Save();
                ImGuiComponents.HelpMarker("You are deciding to use a plugin other than Rotation Solver.");

                if (ImGui.Checkbox("Using Alternative Movement Plugin", ref Configuration.UsingAlternativeMovementPlugin))
                    Configuration.Save();
                ImGuiComponents.HelpMarker("You are deciding to use a plugin other than Vnavmesh.");

                if (ImGui.Checkbox("Using Alternative Boss Plugin", ref Configuration.UsingAlternativeBossPlugin))
                    Configuration.Save();
                ImGuiComponents.HelpMarker("You are deciding to use a plugin other than BossMod/BMR.");
            }
        }

        //Start of Pre-Loop Settings
        ImGui.Spacing();
        ImGui.Separator();
        ImGui.PushStyleVar(ImGuiStyleVar.SelectableTextAlign, new Vector2(0.5f, 0.5f));
        var preLoopHeader = ImGui.Selectable("Pre-Loop Initialization Settings", preLoopHeaderSelected, ImGuiSelectableFlags.DontClosePopups);
        ImGui.PopStyleVar();
        if (ImGui.IsItemHovered())
            ImGui.SetMouseCursor(ImGuiMouseCursor.Hand);
        if (preLoopHeader)
            preLoopHeaderSelected = !preLoopHeaderSelected;

        if (preLoopHeaderSelected == true)
        {
            if (ImGui.Checkbox("Retire To ", ref Configuration.RetireMode))
                Configuration.Save();

            using (var d1 = ImRaii.Disabled(!Configuration.RetireMode))
            {
                ImGui.SameLine(0, 5);
                ImGui.PushItemWidth(125 * ImGuiHelpers.GlobalScale);
                if (ImGui.BeginCombo(" Before Each Loop", EnumString(Configuration.RetireLocationEnum)))
                {
                    foreach (RetireLocation retireLocation in Enum.GetValues(typeof(RetireLocation)))
                    {
                        if (ImGui.Selectable(EnumString(retireLocation)))
                        {
                            Configuration.RetireLocationEnum = retireLocation;
                            Configuration.Save();
                        }
                    }
                    ImGui.EndCombo();
                }
            }
            if (ImGui.Checkbox("Auto Equip Recommended Gear", ref Configuration.AutoEquipRecommendedGear))
                Configuration.Save();
            ImGuiComponents.HelpMarker("Uses Gear from Armory Chest Only");
            if (ImGui.Checkbox("Auto Consume Boiled Eggs", ref Configuration.AutoBoiledEgg))
                Configuration.Save();
            ImGuiComponents.HelpMarker("Will use Boiled Eggs in inventory for +3% Exp.");


            if (ImGui.Checkbox("Auto Repair via Self", ref Configuration.autoRepairSelf))
            {
                Configuration.AutoRepairSelf = Configuration.autoRepairSelf;
                Configuration.Save();
            }
            ImGuiComponents.HelpMarker("Will use DarkMatter to Self Repair (Requires Leveled Crafters!)");
            if (ImGui.Checkbox("Auto Repair via CityNpc", ref Configuration.autoRepairCity))
            {
                Configuration.AutoRepairCity = Configuration.autoRepairCity;
                Configuration.Save();
            }
            ImGuiComponents.HelpMarker("Will use Npc near Inn to Repair.");
            using (var d1 = ImRaii.Disabled(!Configuration.autoRepairSelf && !Configuration.autoRepairCity))
            {
                if (ImGui.Checkbox("Trigger Auto Repair @", ref Configuration.AutoRepair))
                    Configuration.Save();

                ImGui.SameLine(0, 5);
                ImGui.PushItemWidth(150 * ImGuiHelpers.GlobalScale);
                if (ImGui.SliderInt("##Repair@", ref Configuration.AutoRepairPct, 1, 99, "%d%%"))
                    Configuration.Save();
                ImGui.PopItemWidth();

            }
        }

        //Between Loop Settings
        ImGui.Spacing();
        ImGui.Separator();
        ImGui.PushStyleVar(ImGuiStyleVar.SelectableTextAlign, new Vector2(0.5f, 0.5f));
        var betweenLoopHeader = ImGui.Selectable("Between Loop Settings", betweenLoopHeaderSelected, ImGuiSelectableFlags.DontClosePopups);
        ImGui.PopStyleVar();
        if (ImGui.IsItemHovered())
            ImGui.SetMouseCursor(ImGuiMouseCursor.Hand);
        if (betweenLoopHeader)
            betweenLoopHeaderSelected = !betweenLoopHeaderSelected;

        if (betweenLoopHeaderSelected == true)
        {
            ImGui.PushItemWidth(100 * ImGuiHelpers.GlobalScale);
            if (ImGui.InputInt("(s) Wait time between loops", ref Configuration.WaitTimeBeforeAfterLoopActions))
            {
                if (Configuration.WaitTimeBeforeAfterLoopActions < 0) Configuration.WaitTimeBeforeAfterLoopActions = 0;
                Configuration.Save();
            }
            ImGui.PopItemWidth();
            ImGuiComponents.HelpMarker("Will delay all AutoDuty between-loop Processes for X seconds.");
            ImGui.Separator();
            if (ImGui.Checkbox("Auto Extract", ref Configuration.AutoExtract))
                Configuration.Save();
            ImGui.SameLine(0, 10);
            using (var d1 = ImRaii.Disabled(!Configuration.AutoExtract))
            {
                if (ImGui.Checkbox("Extract Equipped", ref Configuration.autoExtractEquipped))
                {
                    Configuration.AutoExtractEquipped = Configuration.autoExtractEquipped;
                    Configuration.Save();
                }

                ImGui.SameLine(0, 5);
                if (ImGui.Checkbox("Extract All", ref Configuration.autoExtractAll))
                {
                        Configuration.AutoExtractAll = Configuration.autoExtractAll;
                        Configuration.Save();
                }
            }
            if (ImGui.Checkbox("Auto Desynth", ref Configuration.autoDesynth))
            {
                Configuration.AutoDesynth = Configuration.autoDesynth;
                Configuration.Save();
            }
            ImGui.SameLine(0, 5);
            using (var autoGcTurninDisabled = ImRaii.Disabled(!Deliveroo_IPCSubscriber.IsEnabled))
            {
                if (ImGui.Checkbox("Auto GC Turnin", ref Configuration.autoGCTurnin))
                {
                    Configuration.AutoGCTurnin = Configuration.autoGCTurnin;
                    Configuration.Save();
                }
                using (var autoGcTurninConfigDisabled = ImRaii.Disabled(!Configuration.AutoGCTurnin))
                {
                    if (ImGui.Checkbox("Inventory Slots Left @", ref Configuration.AutoGCTurninSlotsLeftBool))
                        Configuration.Save();
                    ImGui.SameLine(0);
                    using (var autoGcTurninSlotsLeftDisabled = ImRaii.Disabled(!Configuration.AutoGCTurninSlotsLeftBool))
                    {
                        ImGui.PushItemWidth(125 * ImGuiHelpers.GlobalScale);
                        if (Configuration.UseSliderInputs)
                        {
                            if (ImGui.SliderInt("##Slots", ref Configuration.AutoGCTurninSlotsLeft, 1, 140))
                                Configuration.Save();
                        }
                        else
                        {
                            if (Configuration.AutoGCTurninSlotsLeft < 0) Configuration.AutoGCTurninSlotsLeft = 0;
                            else if (Configuration.AutoGCTurninSlotsLeft > 140) Configuration.AutoGCTurninSlotsLeft = 140;
                            if (ImGui.InputInt("##Slots", ref Configuration.AutoGCTurninSlotsLeft))
                                Configuration.Save();
                        }
                        ImGui.PopItemWidth();
                    }
                }
            }
            if (!Deliveroo_IPCSubscriber.IsEnabled)
            {
                if (Configuration.AutoGCTurnin)
                {
                    Configuration.AutoGCTurnin = false;
                    Configuration.Save();
                }
                ImGui.Text("* Auto GC Turnin Requires Deliveroo plugin");
                ImGui.Text("Get @ ");
                ImGui.SameLine(0, 0);
                ImGuiEx.TextCopy(ImGuiHelper.LinkColor, @"https://plugins.carvel.li");
            }
            using (var autoRetainerDisabled = ImRaii.Disabled(!AutoRetainer_IPCSubscriber.IsEnabled))
            {
                if (ImGui.Checkbox("Enable AutoRetainer Integration", ref Configuration.EnableAutoRetainer))
                    Configuration.Save();
            }

            if (!AutoRetainer_IPCSubscriber.IsEnabled)
            {
                if (Configuration.EnableAutoRetainer)
                {
                    Configuration.EnableAutoRetainer = false;
                    Configuration.Save();
                }
                ImGui.Text("* AutoRetainer requires a plugin");
                ImGui.Text("Visit ");
                ImGui.SameLine(0, 0);
                ImGuiEx.TextCopy(ImGuiHelper.LinkColor, @"https://puni.sh/plugin/AutoRetainer");
            }
            if (Configuration.UnhideAM)
            {
                if (ImGui.Checkbox("AM", ref Configuration.AM))
                {
                    if (!AM_IPCSubscriber.IsEnabled)
                        MainWindow.ShowPopup("DISCLAIMER", "AM Requires a plugin - Visit https://discord.gg/JzSxThjKnd\nDO NOT ASK ABOUT OR DISCUSS THIS OPTION IN PUNI.SH DISCORD\nYOU HAVE BEEN WARNED!!!!!!!");
                    else if (Configuration.AM)
                        MainWindow.ShowPopup("DISCLAIMER", "By enabling the usage of this option, you are agreeing to NEVER discuss this option within the Puni.sh Discord or to anyone in Puni.sh! \nYou have been warned!!!");
                    Configuration.Save();
                }
                ImGuiComponents.HelpMarker("By enabling the usage of this option, you are agreeing to NEVER discuss this option within the Puni.sh Discord or to anyone in Puni.sh! You have been warned!!!");
            }
            ImGui.SameLine(0, 5);
            if (Configuration.UnhideAM && !AM_IPCSubscriber.IsEnabled)
            {
                if (Configuration.AM)
                {
                    Configuration.AM = false;
                    Configuration.Save();
                }
                ImGui.Text("* AM Requires a plugin");
                ImGui.Text("Visit ");
                ImGui.SameLine(0, 0);
                ImGuiEx.TextCopy(ImGuiHelper.LinkColor, @"https://discord.gg/JzSxThjKnd");
                ImGui.Text("DO NOT ASK ABOUT OR DISCUSS THIS OPTION WITHIN THE PUNI.SH DISCORD");
                ImGui.Text("YOU HAVE BEEN WARNED!!!!!!!");
            }
        }
        

        //Loop Termination Settings
        ImGui.Spacing();
        ImGui.Separator();
        ImGui.PushStyleVar(ImGuiStyleVar.SelectableTextAlign, new Vector2(0.5f, 0.5f));
        var terminationHeader = ImGui.Selectable("Loop Termination Settings", terminationHeaderSelected, ImGuiSelectableFlags.DontClosePopups);
        ImGui.PopStyleVar();
        if (ImGui.IsItemHovered())
            ImGui.SetMouseCursor(ImGuiMouseCursor.Hand);
        if (terminationHeader)
            terminationHeaderSelected = !terminationHeaderSelected;
        if (terminationHeaderSelected == true)
        {
            ImGui.Separator();

            if (ImGui.Checkbox("Stop Looping @ Level", ref Configuration.StopLevel))

                Configuration.Save();

            using (var d1 = ImRaii.Disabled(!Configuration.StopLevel))
            {
                ImGui.SameLine(0, 10);
                ImGui.PushItemWidth(100 * ImGuiHelpers.GlobalScale);
                if (Configuration.UseSliderInputs)
                {
                    if (ImGui.SliderInt("##Level", ref Configuration.StopLevelInt, 1, 100))
                        Configuration.Save();
                }
                else
                {
                    if (ImGui.InputInt("##Level", ref Configuration.StopLevelInt))
                    {
                        if (Configuration.StopLevelInt < 1) Configuration.StopLevelInt = 1;
                        else if (Configuration.StopLevelInt > 100) Configuration.StopLevelInt = 100;
                        Configuration.Save();
                    }
                }
                ImGui.PopItemWidth();
            }
            ImGuiComponents.HelpMarker("Note that Loop Number takes precedence over this option!");
            if (ImGui.Checkbox("Stop When No Rested XP", ref Configuration.StopNoRestedXP))
                Configuration.Save();

            ImGuiComponents.HelpMarker("Note that Loop Number takes precedence over this option!");
            if (ImGui.Checkbox("Stop Looping When Reach Item Qty", ref Configuration.StopItemQty))
                Configuration.Save();

            ImGuiComponents.HelpMarker("Note that Loop Number takes precedence over this option!");
            using (var d1 = ImRaii.Disabled(!Configuration.StopItemQty))
            {
                ImGui.PushItemWidth(250 * ImGuiHelpers.GlobalScale);
                if (ImGui.BeginCombo("Select Item", selectedItem.Value))
                {
                    ImGui.InputTextWithHint("Item Name", "Start typing item name to search", ref stopItemQtyItemNameInput, 1000);
                    foreach (var item in Items.Where(x => x.Value.Contains(stopItemQtyItemNameInput, StringComparison.InvariantCultureIgnoreCase))!)
                    {
                        if (ImGui.Selectable($"{item.Value}"))
                            selectedItem = item;
                    }
                    ImGui.EndCombo();
                }
                ImGui.PopItemWidth();
                ImGui.PushItemWidth(190 * ImGuiHelpers.GlobalScale);
                if (ImGui.InputInt("Quantity", ref Configuration.StopItemQtyInt))
                    Configuration.Save();

                ImGui.SameLine(0, 5);
                using (var addDisabled = ImRaii.Disabled(selectedItem.Value.IsNullOrEmpty()))
                {
                    if (ImGui.Button("Add Item"))
                    {
                        if (!Configuration.StopItemQtyItemDictionary.TryAdd(selectedItem.Key, new(selectedItem.Value, Configuration.StopItemQtyInt)))
                        {
                            Configuration.StopItemQtyItemDictionary.Remove(selectedItem.Key);
                            Configuration.StopItemQtyItemDictionary.Add(selectedItem.Key, new(selectedItem.Value, Configuration.StopItemQtyInt));
                        }
                        Configuration.Save();
                    }
                }
                ImGui.PopItemWidth();
                if (!ImGui.BeginListBox("##ItemList", new System.Numerics.Vector2(325 * ImGuiHelpers.GlobalScale, 80 * ImGuiHelpers.GlobalScale))) return;

                foreach (var item in Configuration.StopItemQtyItemDictionary)
                {
                    ImGui.Selectable($"{item.Value.Key} (Qty: {item.Value.Value})");
                    if (ImGui.IsItemClicked(ImGuiMouseButton.Right))
                    {
                        Configuration.StopItemQtyItemDictionary.Remove(item);
                        Configuration.Save();
                    }
                }
                ImGui.EndListBox();
            }
            ImGui.Text("On Completion of All Loops: ");
            ImGui.SameLine(0, 10);
            ImGui.PushItemWidth(150 * ImGuiHelpers.GlobalScale);
            if (ImGui.BeginCombo(" ", EnumString(Configuration.TerminationMethodEnum)))
            {
                foreach (TerminationMode terminationMode in Enum.GetValues(typeof(TerminationMode)))
                {
                    if (ImGui.Selectable(EnumString(terminationMode)))
                    {
                        Configuration.TerminationMethodEnum = terminationMode;
                        Configuration.Save();
                    }
                }
                ImGui.EndCombo();
            }       
        }     
    }

    //BossModConfig
    public static class BossModConfigTab
    {
        private static Configuration Configuration = AutoDuty.Plugin.Configuration;

        public static void Draw()
        {
            if (MainWindow.CurrentTabName != "BossModConfig")
                MainWindow.CurrentTabName = "BossModConfig";
            var followRole = Configuration.FollowRole;
            var maxDistanceToTargetRoleBased = Configuration.MaxDistanceToTargetRoleBased;
            var maxDistanceToTarget = Configuration.MaxDistanceToTarget;
            var maxDistanceToTargetAoE = Configuration.MaxDistanceToTargetAoE;
            var positionalRoleBased = Configuration.PositionalRoleBased;

            if (ImGui.Checkbox("Follow During Combat", ref Configuration.FollowDuringCombat))
                Configuration.Save();

            if (ImGui.Checkbox("Follow During Active BossModule", ref Configuration.FollowDuringActiveBossModule))
                Configuration.Save();

            if (ImGui.Checkbox("Follow Out Of Combat (Not Recommended)", ref Configuration.FollowOutOfCombat))
                Configuration.Save();

            if (ImGui.Checkbox("Follow Target", ref Configuration.FollowTarget))
                Configuration.Save();

            if (ImGui.Checkbox("Follow Self", ref Configuration.followSelf))
            {
                Configuration.FollowSelf = Configuration.followSelf;
                Configuration.Save();
            }

            if (ImGui.Checkbox("Follow Slot", ref Configuration.followSlot))
            {
                Configuration.FollowSlot = Configuration.followSlot;
                Configuration.Save();
            }

            using (var d1 = ImRaii.Disabled(!Configuration.followSlot))
            {
                ImGui.PushItemWidth(270);
                if (ImGui.SliderInt("Follow Slot #", ref Configuration.FollowSlotInt, 1, 4))
                    Configuration.Save();
                ImGui.PopItemWidth();
            }

            if (ImGui.Checkbox("Follow Role", ref Configuration.followRole))
            {
                Configuration.FollowRole = Configuration.followRole;
                Configuration.Save();
            }

            using (var d1 = ImRaii.Disabled(!followRole))
            {
                ImGui.SameLine(0, 10);
                if (ImGui.Button(EnumString(Configuration.FollowRoleEnum)))
                {
                    ImGui.OpenPopup("RolePopup");
                }
                if (ImGui.BeginPopup("RolePopup"))
                {
                    foreach (Role role in Enum.GetValues(typeof(Role)))
                    {
                        if (ImGui.Selectable(EnumString(role)))
                        {
                            Configuration.FollowRoleEnum = role;
                            Configuration.Save();
                        }
                    }
                    ImGui.EndPopup();
                }
            }

            if (ImGui.Checkbox("Set Max Distance To Target Based on Role", ref Configuration.maxDistanceToTargetRoleBased))
            {
                Configuration.MaxDistanceToTargetRoleBased = Configuration.maxDistanceToTargetRoleBased;
                Configuration.Save();
            }

            using (var d1 = ImRaii.Disabled(Configuration.MaxDistanceToTargetRoleBased))
            {
                ImGui.PushItemWidth(195);
                if (ImGui.SliderInt("Max Distance To Target", ref Configuration.MaxDistanceToTarget, 1, 30))
                    Configuration.Save();
                if (ImGui.SliderInt("Max Distance To Target AoE", ref Configuration.MaxDistanceToTargetAoE, 1, 10))
                    Configuration.Save();
                ImGui.PopItemWidth();
            }

            ImGui.PushItemWidth(195);
            if (ImGui.SliderInt("Max Distance To Slot", ref Configuration.MaxDistanceToSlot, 1, 30))
                Configuration.Save();

            ImGui.PopItemWidth();

            if (ImGui.Checkbox("Set Positional Based on Role", ref Configuration.positionalRoleBased))
            {
                Configuration.PositionalRoleBased = Configuration.positionalRoleBased;
                AutoDuty.Plugin.BMRoleChecks();
                Configuration.Save();
            }

            using (var d1 = ImRaii.Disabled(Configuration.positionalRoleBased))
            {
                ImGui.SameLine(0, 10);
                if (ImGui.Button(EnumString(Configuration.PositionalEnum)))
                    ImGui.OpenPopup("PositionalPopup");

                if (ImGui.BeginPopup("PositionalPopup"))
                {
                    foreach (Positional positional in Enum.GetValues(typeof(Positional)))
                    {
                        if (ImGui.Selectable(EnumString(positional)))
                        {
                            Configuration.PositionalEnum = positional;
                            Configuration.Save();
                        }
                    }
                    ImGui.EndPopup();
                }
            }
        }
    }
}<|MERGE_RESOLUTION|>--- conflicted
+++ resolved
@@ -48,26 +48,8 @@
             }
         }
     }
-<<<<<<< HEAD
-
-    public TrustMemberName?[] SelectedTrustMembers = new TrustMemberName?[3];
-}
-
-public static class ConfigTab
-{
-    internal static string FollowName = "";
-
-    private static Configuration Configuration = AutoDuty.Plugin.Configuration;
-
-    private static Dictionary<uint, string> Items { get; set; } = Svc.Data.GetExcelSheet<Item>()?.Where(x => !x.Name.RawString.IsNullOrEmpty()).ToDictionary(x => x.RowId, x => x.Name.RawString)!;
-    private static string stopItemQtyItemNameInput = "";
-    private static KeyValuePair<uint, string> selectedItem = new(0, "");
-
-    public static void Draw()
-=======
     internal bool trust = false;
     public bool Trust
->>>>>>> 23642d21
     {
         get => trust;
         set
@@ -422,7 +404,7 @@
         AutoDuty.PluginInterface.SavePluginConfig(this);
     }
 
-    public TrustMember?[] SelectedTrusts = new TrustMember?[3];
+    public TrustMemberName?[] SelectedTrustMembers = new TrustMemberName?[3];
 }
 
 public static class ConfigTab
