--- conflicted
+++ resolved
@@ -15,13 +15,8 @@
             var _loopTimes = Plugin.Configuration.LoopTimes;
             MainWindow.GotoAndActions();
             ImGui.TextColored(new Vector4(93/255f, 226/255f, 231/255f, 1), $"AutoDuty - Running ({Plugin.CurrentTerritoryContent?.DisplayName}){(Plugin.Running ? $" {Plugin.CurrentLoop} of {Plugin.Configuration.LoopTimes} Times" : "")}");
-<<<<<<< HEAD
             
             using (var d1 = ImRaii.Disabled(!Plugin.InDungeon || !FileHelper.DictionaryPathFiles.ContainsKey(Svc.ClientState.TerritoryType) || Plugin.Stage > 0))
-=======
-          
-            using (var d1 = ImRaii.Disabled(!Plugin.InDungeon || !FileHelper.DictionaryPathFiles.TryGetValue(Svc.ClientState.TerritoryType, out _) || Plugin.Stage > 0))
->>>>>>> d6aff2d0
             {
                 if (ImGui.Button("Start"))
                 {
