--- conflicted
+++ resolved
@@ -27,14 +27,8 @@
 
             var _loopTimes = Plugin.Configuration.LoopTimes;
             MainWindow.GotoAndActions();
-<<<<<<< HEAD
-            ImGui.TextColored(new Vector4(93/255f, 226/255f, 231/255f, 1), $"AutoDuty - Running ({Plugin.CurrentTerritoryContent?.DisplayName}){(Plugin.Running ? $" {Plugin.CurrentLoop} of {Plugin.Configuration.LoopTimes} Times" : "")}");
-            
+
             using (var d1 = ImRaii.Disabled(!Plugin.InDungeon || !FileHelper.DictionaryPathFiles.ContainsKey(Svc.ClientState.TerritoryType) || Plugin.Stage > 0))
-=======
-
-            using (var d1 = ImRaii.Disabled(!Plugin.InDungeon || !FileHelper.DictionaryPathFiles.TryGetValue(Svc.ClientState.TerritoryType, out _) || Plugin.Stage > 0))
->>>>>>> ea4df2d6
             {
                 if (ImGui.Button("Start"))
                 {
