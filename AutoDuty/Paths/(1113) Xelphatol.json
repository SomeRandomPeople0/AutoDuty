{
  "actions": [
    {
      "tag": 0,
      "name": "Boss",
      "position": {
        "X": -70.55,
        "Y": 28,
        "Z": -76.76
      },
      "arguments": [
        ""
      ],
      "note": ""
    },
    {
      "tag": 4,
      "name": "Revival",
      "position": {
        "X": 0,
        "Y": 0,
        "Z": 0
      },
      "arguments": [],
      "note": "CheckPoint1"
    },
    {
      "tag": 0,
      "name": "MoveTo",
      "position": {
        "X": 92.59085,
        "Y": 25.356941,
        "Z": -33.224667
      },
      "arguments": [],
      "note": ""
    },
    {
      "tag": 0,
      "name": "Interactable",
      "position": {
        "X": 154.57,
        "Y": 55.75,
        "Z": -46.78
      },
      "arguments": [
        "2007397"
      ],
      "note": "Bone Key"
    },
    {
      "tag": 5,
      "name": "TreasureCoffer",
      "position": {
        "X": 137.21,
        "Y": 55.69,
        "Z": -48.71
      },
      "arguments": [
        ""
      ],
      "note": ""
    },
    {
      "tag": 0,
      "name": "Interactable",
      "position": {
        "X": 167.19,
        "Y": 55.75,
        "Z": -59.66
      },
      "arguments": [
        "2007373"
      ],
      "note": "Imposing Gate"
    },
    {
      "tag": 5,
      "name": "TreasureCoffer",
      "position": {
        "X": 184.73,
        "Y": 55.69,
        "Z": -62.5
      },
      "arguments": [
        ""
      ],
      "note": ""
    },
    {
      "tag": 0,
      "name": "MoveTo",
      "position": {
        "X": 171.77386,
        "Y": 55.625,
        "Z": -72.24998
      },
      "arguments": [],
      "note": ""
    },
    {
      "tag": 0,
      "name": "MoveTo",
      "position": {
        "X": 178.07,
        "Y": 56.75,
        "Z": -78.19
      },
      "arguments": [
        "false"
      ],
      "note": ""
    },
    {
      "tag": 0,
      "name": "Interactable",
      "position": {
        "X": 0,
        "Y": 0,
        "Z": 0
      },
      "arguments": [
        "2007388",
        "2007390"
      ],
      "note": "Lift Lever"
    },
    {
      "tag": 0,
      "name": "Wait",
      "position": {
        "X": 0,
        "Y": 0,
        "Z": 0
      },
      "arguments": [
        "10000"
      ],
      "note": ""
    },
    {
      "tag": 0,
      "name": "MoveTo",
      "position": {
        "X": 187.15,
        "Y": 85.67,
        "Z": -86.48
      },
      "arguments": [
        "true"
      ],
      "note": ""
    },
    {
      "tag": 0,
      "name": "MoveTo",
      "position": {
        "X": 199.67,
        "Y": 85.65,
        "Z": -79.41
      },
      "arguments": [
        ""
      ],
      "note": ""
    },
    {
      "tag": 0,
      "name": "MoveTo",
      "position": {
        "X": 178.08673,
        "Y": 99.50001,
        "Z": 3.459605
      },
      "arguments": [],
      "note": ""
    },
    {
      "tag": 0,
      "name": "MoveTo",
      "position": {
        "X": 178.15,
        "Y": 99.5,
        "Z": 28.35
      },
      "arguments": [
        "false"
      ],
      "note": ""
    },
    {
      "tag": 0,
      "name": "Boss",
      "position": {
        "X": 243.85,
        "Y": 113.43,
        "Z": 14.81
      },
      "arguments": [
        ""
      ],
      "note": ""
    },
    {
      "tag": 4,
      "name": "Revival",
      "position": {
        "X": 0,
        "Y": 0,
        "Z": 0
      },
      "arguments": [],
      "note": "CheckPoint2"
    },
    {
      "tag": 0,
      "name": "Interactable",
      "position": {
        "X": 299.63,
        "Y": 143.87,
        "Z": -157.77
      },
      "arguments": [
        "2007398"
      ],
      "note": "Airstone"
    },
    {
      "tag": 5,
      "name": "TreasureCoffer",
      "position": {
        "X": 336.29,
        "Y": 143.99,
        "Z": -151.14
      },
      "arguments": [
        ""
      ],
      "note": ""
    },
    {
      "tag": 0,
      "name": "DutySpecificCode",
      "position": {
        "X": 341.02,
        "Y": 143.93,
        "Z": -160.71
      },
      "arguments": [
        "1"
      ],
      "note": "Tailwind Relic"
    },
    {
      "tag": 0,
      "name": "MoveTo",
      "position": {
        "X": 336.09,
        "Y": 144,
        "Z": -159.8
      },
      "arguments": [
        ""
      ],
      "note": ""
    },
    {
      "tag": 0,
      "name": "MoveTo",
<<<<<<< HEAD
      "position": {
        "X": 343.44,
        "Y": 144.88,
        "Z": -165.26
      },
      "arguments": [
        "true"
      ],
      "note": ""
    },
    {
      "tag": 0,
      "name": "WaitFor",
      "position": {
        "X": 0,
        "Y": 0,
        "Z": 0
      },
      "arguments": [
=======
      "position": {
        "X": 343.44,
        "Y": 144.88,
        "Z": -165.26
      },
      "arguments": [
        "true"
      ],
      "note": ""
    },
    {
      "tag": 0,
      "name": "WaitFor",
      "position": {
        "X": 0,
        "Y": 0,
        "Z": 0
      },
      "arguments": [
>>>>>>> 5aea2bf4
        "IsReady"
      ],
      "note": ""
    },
    {
      "tag": 0,
      "name": "MoveTo",
      "position": {
        "X": 419.71,
        "Y": 149.91,
        "Z": -257.38
      },
      "arguments": [
        ""
      ],
      "note": ""
    },
    {
      "tag": 0,
      "name": "Wait",
      "position": {
        "X": 437.42,
        "Y": 151.32,
        "Z": -270.5
      },
      "arguments": [
        "3000"
      ],
      "note": ""
    },
    {
      "tag": 0,
      "name": "Interactable",
      "position": {
        "X": 0,
        "Y": 0,
        "Z": 0
      },
      "arguments": [
        "2007399"
      ],
      "note": "Airstone"
    },
    {
      "tag": 0,
      "name": "DutySpecificCode",
      "position": {
        "X": 415.48,
        "Y": 151.22,
        "Z": -296.45
      },
      "arguments": [
        "2"
      ],
      "note": "Tailwind Relic"
    },
    {
      "tag": 0,
      "name": "MoveTo",
      "position": {
        "X": 414.39,
        "Y": 151.38,
        "Z": -291.19
      },
      "arguments": [
        ""
      ],
      "note": ""
    },
    {
      "tag": 0,
      "name": "MoveTo",
<<<<<<< HEAD
      "position": {
        "X": 412.3019,
        "Y": 152.8067,
        "Z": -300.4169
      },
      "arguments": [],
      "note": ""
    },
    {
      "tag": 0,
      "name": "WaitFor",
      "position": {
=======
      "position": {
        "X": 412.3019,
        "Y": 152.8067,
        "Z": -300.4169
      },
      "arguments": [],
      "note": ""
    },
    {
      "tag": 0,
      "name": "WaitFor",
      "position": {
>>>>>>> 5aea2bf4
        "X": 0,
        "Y": 0,
        "Z": 0
      },
      "arguments": [
        "IsReady"
      ],
      "note": ""
    },
    {
      "tag": 0,
      "name": "Boss",
      "position": {
        "X": 318.84,
        "Y": 166.66,
        "Z": -415.47
      },
      "arguments": [
        ""
      ],
      "note": ""
    }
  ],
  "meta": {
    "createdAt": 106,
    "changelog": [
      {
        "version": 114,
        "change": "Fixed Missing Interaction with Lift Lever"
      },
      {
        "version": 161,
        "change": "Converted to new JSON Structure"
      },
      {
        "version": 163,
        "change": "Converted to newer JSON Structure"
      },
      {
        "version": 164,
        "change": "Converted to JSON Structure with Tags"
      },
      {
        "version": 181,
        "change": "Fixed Vnav issues with moving objects and sharp corners"
      }
    ],
    "notes": []
  }
}
<|MERGE_RESOLUTION|>--- conflicted
+++ resolved
@@ -1,459 +1,422 @@
-{
-  "actions": [
-    {
-      "tag": 0,
-      "name": "Boss",
-      "position": {
-        "X": -70.55,
-        "Y": 28,
-        "Z": -76.76
-      },
-      "arguments": [
-        ""
-      ],
-      "note": ""
-    },
-    {
-      "tag": 4,
-      "name": "Revival",
-      "position": {
-        "X": 0,
-        "Y": 0,
-        "Z": 0
-      },
-      "arguments": [],
-      "note": "CheckPoint1"
-    },
-    {
-      "tag": 0,
-      "name": "MoveTo",
-      "position": {
-        "X": 92.59085,
-        "Y": 25.356941,
-        "Z": -33.224667
-      },
-      "arguments": [],
-      "note": ""
-    },
-    {
-      "tag": 0,
-      "name": "Interactable",
-      "position": {
-        "X": 154.57,
-        "Y": 55.75,
-        "Z": -46.78
-      },
-      "arguments": [
-        "2007397"
-      ],
-      "note": "Bone Key"
-    },
-    {
-      "tag": 5,
-      "name": "TreasureCoffer",
-      "position": {
-        "X": 137.21,
-        "Y": 55.69,
-        "Z": -48.71
-      },
-      "arguments": [
-        ""
-      ],
-      "note": ""
-    },
-    {
-      "tag": 0,
-      "name": "Interactable",
-      "position": {
-        "X": 167.19,
-        "Y": 55.75,
-        "Z": -59.66
-      },
-      "arguments": [
-        "2007373"
-      ],
-      "note": "Imposing Gate"
-    },
-    {
-      "tag": 5,
-      "name": "TreasureCoffer",
-      "position": {
-        "X": 184.73,
-        "Y": 55.69,
-        "Z": -62.5
-      },
-      "arguments": [
-        ""
-      ],
-      "note": ""
-    },
-    {
-      "tag": 0,
-      "name": "MoveTo",
-      "position": {
-        "X": 171.77386,
-        "Y": 55.625,
-        "Z": -72.24998
-      },
-      "arguments": [],
-      "note": ""
-    },
-    {
-      "tag": 0,
-      "name": "MoveTo",
-      "position": {
-        "X": 178.07,
-        "Y": 56.75,
-        "Z": -78.19
-      },
-      "arguments": [
-        "false"
-      ],
-      "note": ""
-    },
-    {
-      "tag": 0,
-      "name": "Interactable",
-      "position": {
-        "X": 0,
-        "Y": 0,
-        "Z": 0
-      },
-      "arguments": [
-        "2007388",
-        "2007390"
-      ],
-      "note": "Lift Lever"
-    },
-    {
-      "tag": 0,
-      "name": "Wait",
-      "position": {
-        "X": 0,
-        "Y": 0,
-        "Z": 0
-      },
-      "arguments": [
-        "10000"
-      ],
-      "note": ""
-    },
-    {
-      "tag": 0,
-      "name": "MoveTo",
-      "position": {
-        "X": 187.15,
-        "Y": 85.67,
-        "Z": -86.48
-      },
-      "arguments": [
-        "true"
-      ],
-      "note": ""
-    },
-    {
-      "tag": 0,
-      "name": "MoveTo",
-      "position": {
-        "X": 199.67,
-        "Y": 85.65,
-        "Z": -79.41
-      },
-      "arguments": [
-        ""
-      ],
-      "note": ""
-    },
-    {
-      "tag": 0,
-      "name": "MoveTo",
-      "position": {
-        "X": 178.08673,
-        "Y": 99.50001,
-        "Z": 3.459605
-      },
-      "arguments": [],
-      "note": ""
-    },
-    {
-      "tag": 0,
-      "name": "MoveTo",
-      "position": {
-        "X": 178.15,
-        "Y": 99.5,
-        "Z": 28.35
-      },
-      "arguments": [
-        "false"
-      ],
-      "note": ""
-    },
-    {
-      "tag": 0,
-      "name": "Boss",
-      "position": {
-        "X": 243.85,
-        "Y": 113.43,
-        "Z": 14.81
-      },
-      "arguments": [
-        ""
-      ],
-      "note": ""
-    },
-    {
-      "tag": 4,
-      "name": "Revival",
-      "position": {
-        "X": 0,
-        "Y": 0,
-        "Z": 0
-      },
-      "arguments": [],
-      "note": "CheckPoint2"
-    },
-    {
-      "tag": 0,
-      "name": "Interactable",
-      "position": {
-        "X": 299.63,
-        "Y": 143.87,
-        "Z": -157.77
-      },
-      "arguments": [
-        "2007398"
-      ],
-      "note": "Airstone"
-    },
-    {
-      "tag": 5,
-      "name": "TreasureCoffer",
-      "position": {
-        "X": 336.29,
-        "Y": 143.99,
-        "Z": -151.14
-      },
-      "arguments": [
-        ""
-      ],
-      "note": ""
-    },
-    {
-      "tag": 0,
-      "name": "DutySpecificCode",
-      "position": {
-        "X": 341.02,
-        "Y": 143.93,
-        "Z": -160.71
-      },
-      "arguments": [
-        "1"
-      ],
-      "note": "Tailwind Relic"
-    },
-    {
-      "tag": 0,
-      "name": "MoveTo",
-      "position": {
-        "X": 336.09,
-        "Y": 144,
-        "Z": -159.8
-      },
-      "arguments": [
-        ""
-      ],
-      "note": ""
-    },
-    {
-      "tag": 0,
-      "name": "MoveTo",
-<<<<<<< HEAD
-      "position": {
-        "X": 343.44,
-        "Y": 144.88,
-        "Z": -165.26
-      },
-      "arguments": [
-        "true"
-      ],
-      "note": ""
-    },
-    {
-      "tag": 0,
-      "name": "WaitFor",
-      "position": {
-        "X": 0,
-        "Y": 0,
-        "Z": 0
-      },
-      "arguments": [
-=======
-      "position": {
-        "X": 343.44,
-        "Y": 144.88,
-        "Z": -165.26
-      },
-      "arguments": [
-        "true"
-      ],
-      "note": ""
-    },
-    {
-      "tag": 0,
-      "name": "WaitFor",
-      "position": {
-        "X": 0,
-        "Y": 0,
-        "Z": 0
-      },
-      "arguments": [
->>>>>>> 5aea2bf4
-        "IsReady"
-      ],
-      "note": ""
-    },
-    {
-      "tag": 0,
-      "name": "MoveTo",
-      "position": {
-        "X": 419.71,
-        "Y": 149.91,
-        "Z": -257.38
-      },
-      "arguments": [
-        ""
-      ],
-      "note": ""
-    },
-    {
-      "tag": 0,
-      "name": "Wait",
-      "position": {
-        "X": 437.42,
-        "Y": 151.32,
-        "Z": -270.5
-      },
-      "arguments": [
-        "3000"
-      ],
-      "note": ""
-    },
-    {
-      "tag": 0,
-      "name": "Interactable",
-      "position": {
-        "X": 0,
-        "Y": 0,
-        "Z": 0
-      },
-      "arguments": [
-        "2007399"
-      ],
-      "note": "Airstone"
-    },
-    {
-      "tag": 0,
-      "name": "DutySpecificCode",
-      "position": {
-        "X": 415.48,
-        "Y": 151.22,
-        "Z": -296.45
-      },
-      "arguments": [
-        "2"
-      ],
-      "note": "Tailwind Relic"
-    },
-    {
-      "tag": 0,
-      "name": "MoveTo",
-      "position": {
-        "X": 414.39,
-        "Y": 151.38,
-        "Z": -291.19
-      },
-      "arguments": [
-        ""
-      ],
-      "note": ""
-    },
-    {
-      "tag": 0,
-      "name": "MoveTo",
-<<<<<<< HEAD
-      "position": {
-        "X": 412.3019,
-        "Y": 152.8067,
-        "Z": -300.4169
-      },
-      "arguments": [],
-      "note": ""
-    },
-    {
-      "tag": 0,
-      "name": "WaitFor",
-      "position": {
-=======
-      "position": {
-        "X": 412.3019,
-        "Y": 152.8067,
-        "Z": -300.4169
-      },
-      "arguments": [],
-      "note": ""
-    },
-    {
-      "tag": 0,
-      "name": "WaitFor",
-      "position": {
->>>>>>> 5aea2bf4
-        "X": 0,
-        "Y": 0,
-        "Z": 0
-      },
-      "arguments": [
-        "IsReady"
-      ],
-      "note": ""
-    },
-    {
-      "tag": 0,
-      "name": "Boss",
-      "position": {
-        "X": 318.84,
-        "Y": 166.66,
-        "Z": -415.47
-      },
-      "arguments": [
-        ""
-      ],
-      "note": ""
-    }
-  ],
-  "meta": {
-    "createdAt": 106,
-    "changelog": [
-      {
-        "version": 114,
-        "change": "Fixed Missing Interaction with Lift Lever"
-      },
-      {
-        "version": 161,
-        "change": "Converted to new JSON Structure"
-      },
-      {
-        "version": 163,
-        "change": "Converted to newer JSON Structure"
-      },
-      {
-        "version": 164,
-        "change": "Converted to JSON Structure with Tags"
-      },
-      {
-        "version": 181,
-        "change": "Fixed Vnav issues with moving objects and sharp corners"
-      }
-    ],
-    "notes": []
-  }
-}
+{
+  "actions": [
+    {
+      "tag": 0,
+      "name": "Boss",
+      "position": {
+        "X": -70.55,
+        "Y": 28,
+        "Z": -76.76
+      },
+      "arguments": [
+        ""
+      ],
+      "note": ""
+    },
+    {
+      "tag": 4,
+      "name": "Revival",
+      "position": {
+        "X": 0,
+        "Y": 0,
+        "Z": 0
+      },
+      "arguments": [],
+      "note": "CheckPoint1"
+    },
+    {
+      "tag": 0,
+      "name": "MoveTo",
+      "position": {
+        "X": 92.59085,
+        "Y": 25.356941,
+        "Z": -33.224667
+      },
+      "arguments": [],
+      "note": ""
+    },
+    {
+      "tag": 0,
+      "name": "Interactable",
+      "position": {
+        "X": 154.57,
+        "Y": 55.75,
+        "Z": -46.78
+      },
+      "arguments": [
+        "2007397"
+      ],
+      "note": "Bone Key"
+    },
+    {
+      "tag": 5,
+      "name": "TreasureCoffer",
+      "position": {
+        "X": 137.21,
+        "Y": 55.69,
+        "Z": -48.71
+      },
+      "arguments": [
+        ""
+      ],
+      "note": ""
+    },
+    {
+      "tag": 0,
+      "name": "Interactable",
+      "position": {
+        "X": 167.19,
+        "Y": 55.75,
+        "Z": -59.66
+      },
+      "arguments": [
+        "2007373"
+      ],
+      "note": "Imposing Gate"
+    },
+    {
+      "tag": 5,
+      "name": "TreasureCoffer",
+      "position": {
+        "X": 184.73,
+        "Y": 55.69,
+        "Z": -62.5
+      },
+      "arguments": [
+        ""
+      ],
+      "note": ""
+    },
+    {
+      "tag": 0,
+      "name": "MoveTo",
+      "position": {
+        "X": 171.77386,
+        "Y": 55.625,
+        "Z": -72.24998
+      },
+      "arguments": [],
+      "note": ""
+    },
+    {
+      "tag": 0,
+      "name": "MoveTo",
+      "position": {
+        "X": 178.07,
+        "Y": 56.75,
+        "Z": -78.19
+      },
+      "arguments": [
+        "false"
+      ],
+      "note": ""
+    },
+    {
+      "tag": 0,
+      "name": "Interactable",
+      "position": {
+        "X": 0,
+        "Y": 0,
+        "Z": 0
+      },
+      "arguments": [
+        "2007388",
+        "2007390"
+      ],
+      "note": "Lift Lever"
+    },
+    {
+      "tag": 0,
+      "name": "Wait",
+      "position": {
+        "X": 0,
+        "Y": 0,
+        "Z": 0
+      },
+      "arguments": [
+        "10000"
+      ],
+      "note": ""
+    },
+    {
+      "tag": 0,
+      "name": "MoveTo",
+      "position": {
+        "X": 187.15,
+        "Y": 85.67,
+        "Z": -86.48
+      },
+      "arguments": [
+        "true"
+      ],
+      "note": ""
+    },
+    {
+      "tag": 0,
+      "name": "MoveTo",
+      "position": {
+        "X": 199.67,
+        "Y": 85.65,
+        "Z": -79.41
+      },
+      "arguments": [
+        ""
+      ],
+      "note": ""
+    },
+    {
+      "tag": 0,
+      "name": "MoveTo",
+      "position": {
+        "X": 178.08673,
+        "Y": 99.50001,
+        "Z": 3.459605
+      },
+      "arguments": [],
+      "note": ""
+    },
+    {
+      "tag": 0,
+      "name": "MoveTo",
+      "position": {
+        "X": 178.15,
+        "Y": 99.5,
+        "Z": 28.35
+      },
+      "arguments": [
+        "false"
+      ],
+      "note": ""
+    },
+    {
+      "tag": 0,
+      "name": "Boss",
+      "position": {
+        "X": 243.85,
+        "Y": 113.43,
+        "Z": 14.81
+      },
+      "arguments": [
+        ""
+      ],
+      "note": ""
+    },
+    {
+      "tag": 4,
+      "name": "Revival",
+      "position": {
+        "X": 0,
+        "Y": 0,
+        "Z": 0
+      },
+      "arguments": [],
+      "note": "CheckPoint2"
+    },
+    {
+      "tag": 0,
+      "name": "Interactable",
+      "position": {
+        "X": 299.63,
+        "Y": 143.87,
+        "Z": -157.77
+      },
+      "arguments": [
+        "2007398"
+      ],
+      "note": "Airstone"
+    },
+    {
+      "tag": 5,
+      "name": "TreasureCoffer",
+      "position": {
+        "X": 336.29,
+        "Y": 143.99,
+        "Z": -151.14
+      },
+      "arguments": [
+        ""
+      ],
+      "note": ""
+    },
+    {
+      "tag": 0,
+      "name": "DutySpecificCode",
+      "position": {
+        "X": 341.02,
+        "Y": 143.93,
+        "Z": -160.71
+      },
+      "arguments": [
+        "1"
+      ],
+      "note": "Tailwind Relic"
+    },
+    {
+      "tag": 0,
+      "name": "MoveTo",
+      "position": {
+        "X": 336.09,
+        "Y": 144,
+        "Z": -159.8
+      },
+      "arguments": [
+        ""
+      ],
+      "note": ""
+    },
+    {
+      "tag": 0,
+      "name": "MoveTo",
+      "position": {
+        "X": 343.44,
+        "Y": 144.88,
+        "Z": -165.26
+      },
+      "arguments": [
+        "true"
+      ],
+      "note": ""
+    },
+    {
+      "tag": 0,
+      "name": "WaitFor",
+      "position": {
+        "X": 0,
+        "Y": 0,
+        "Z": 0
+      },
+      "arguments": [
+        "IsReady"
+      ],
+      "note": ""
+    },
+    {
+      "tag": 0,
+      "name": "MoveTo",
+      "position": {
+        "X": 419.71,
+        "Y": 149.91,
+        "Z": -257.38
+      },
+      "arguments": [
+        ""
+      ],
+      "note": ""
+    },
+    {
+      "tag": 0,
+      "name": "Wait",
+      "position": {
+        "X": 437.42,
+        "Y": 151.32,
+        "Z": -270.5
+      },
+      "arguments": [
+        "3000"
+      ],
+      "note": ""
+    },
+    {
+      "tag": 0,
+      "name": "Interactable",
+      "position": {
+        "X": 0,
+        "Y": 0,
+        "Z": 0
+      },
+      "arguments": [
+        "2007399"
+      ],
+      "note": "Airstone"
+    },
+    {
+      "tag": 0,
+      "name": "DutySpecificCode",
+      "position": {
+        "X": 415.48,
+        "Y": 151.22,
+        "Z": -296.45
+      },
+      "arguments": [
+        "2"
+      ],
+      "note": "Tailwind Relic"
+    },
+    {
+      "tag": 0,
+      "name": "MoveTo",
+      "position": {
+        "X": 414.39,
+        "Y": 151.38,
+        "Z": -291.19
+      },
+      "arguments": [
+        ""
+      ],
+      "note": ""
+    },
+    {
+      "tag": 0,
+      "name": "MoveTo",
+      "position": {
+        "X": 412.3019,
+        "Y": 152.8067,
+        "Z": -300.4169
+      },
+      "arguments": [],
+      "note": ""
+    },
+    {
+      "tag": 0,
+      "name": "WaitFor",
+      "position": {
+        "X": 0,
+        "Y": 0,
+        "Z": 0
+      },
+      "arguments": [
+        "IsReady"
+      ],
+      "note": ""
+    },
+    {
+      "tag": 0,
+      "name": "Boss",
+      "position": {
+        "X": 318.84,
+        "Y": 166.66,
+        "Z": -415.47
+      },
+      "arguments": [
+        ""
+      ],
+      "note": ""
+    }
+  ],
+  "meta": {
+    "createdAt": 106,
+    "changelog": [
+      {
+        "version": 114,
+        "change": "Fixed Missing Interaction with Lift Lever"
+      },
+      {
+        "version": 161,
+        "change": "Converted to new JSON Structure"
+      },
+      {
+        "version": 163,
+        "change": "Converted to newer JSON Structure"
+      },
+      {
+        "version": 164,
+        "change": "Converted to JSON Structure with Tags"
+      },
+      {
+        "version": 181,
+        "change": "Fixed Vnav issues with moving objects and sharp corners"
+      }
+    ],
+    "notes": []
+  }
+}