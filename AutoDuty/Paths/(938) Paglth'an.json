{
  "actions": [
    {
      "tag": "None",
      "name": "Boss",
      "position": {
        "X": -515.19,
        "Y": -0.03,
        "Z": 145.02
      },
      "arguments": [
        ""
      ],
      "note": ""
    },
    {
      "tag": "None",
      "name": "MoveTo",
      "position": {
        "X": -506.21,
        "Y": -0.03,
        "Z": 144.89
      },
      "arguments": [
        ""
      ],
      "note": ""
    },
    {
      "tag": "None",
      "name": "MoveTo",
      "position": {
        "X": -334.44,
        "Y": -10,
        "Z": 166.33
      },
      "arguments": [
        ""
      ],
      "note": ""
    },
    {
      "tag": "None",
      "name": "Boss",
      "position": {
        "X": -174.8,
        "Y": -25,
        "Z": 40.3
      },
      "arguments": [
        ""
      ],
      "note": ""
    },
    {
      "tag": "None",
      "name": "MoveTo",
      "position": {
        "X": -175.05,
        "Y": -25,
        "Z": 30.39
      },
      "arguments": [
        ""
      ],
      "note": ""
    },
    {
      "tag": "None",
      "name": "Wait",
      "position": {
        "X": -73.01,
        "Y": -25.17,
        "Z": -23.04
      },
      "arguments": [
        "5000"
      ],
      "note": ""
    },
    {
      "tag": "None",
      "name": "Interactable",
      "position": {
        "X": 0,
        "Y": 0,
        "Z": 0
      },
      "arguments": [
        "2011493"
      ],
      "note": "Dragon"
    },
    {
      "tag": "None",
      "name": "Wait",
      "position": {
        "X": 0,
        "Y": 0,
        "Z": 0
      },
      "arguments": [
        "20000"
      ],
      "note": ""
    },
    {
      "tag": "None",
      "name": "MoveTo",
      "position": {
        "X": 721.99,
        "Y": -55,
        "Z": -121.89
      },
      "arguments": [
        ""
      ],
      "note": ""
    },
    {
      "tag": "None",
      "name": "Boss",
      "position": {
        "X": 798.45,
        "Y": -57,
        "Z": -97.25
      },
      "arguments": [
        ""
      ],
      "note": ""
    },
    {
      "tag": "None",
      "name": "MoveTo",
      "position": {
        "X": 807.26,
        "Y": -57,
        "Z": -97.1
      },
      "arguments": [
        ""
      ],
      "note": ""
    }
  ],
  "meta": {
    "createdAt": 106,
    "changelog": [
      {
        "version": 161,
        "change": "Converted to new JSON Structure"
      },
      {
        "version": 163,
        "change": "Converted to newer JSON Structure"
      },
      {
        "version": 164,
        "change": "Converted to JSON Structure with Tags"
      },
      {
        "version": 188,
<<<<<<< HEAD
        "change": "Adjusted tags to string values"
=======
        "change": "Changed waiting time after interacting with Dragon"
>>>>>>> 285afd02
      }
    ],
    "notes": []
  }
}
<|MERGE_RESOLUTION|>--- conflicted
+++ resolved
@@ -1,173 +1,173 @@
-{
-  "actions": [
-    {
-      "tag": "None",
-      "name": "Boss",
-      "position": {
-        "X": -515.19,
-        "Y": -0.03,
-        "Z": 145.02
-      },
-      "arguments": [
-        ""
-      ],
-      "note": ""
-    },
-    {
-      "tag": "None",
-      "name": "MoveTo",
-      "position": {
-        "X": -506.21,
-        "Y": -0.03,
-        "Z": 144.89
-      },
-      "arguments": [
-        ""
-      ],
-      "note": ""
-    },
-    {
-      "tag": "None",
-      "name": "MoveTo",
-      "position": {
-        "X": -334.44,
-        "Y": -10,
-        "Z": 166.33
-      },
-      "arguments": [
-        ""
-      ],
-      "note": ""
-    },
-    {
-      "tag": "None",
-      "name": "Boss",
-      "position": {
-        "X": -174.8,
-        "Y": -25,
-        "Z": 40.3
-      },
-      "arguments": [
-        ""
-      ],
-      "note": ""
-    },
-    {
-      "tag": "None",
-      "name": "MoveTo",
-      "position": {
-        "X": -175.05,
-        "Y": -25,
-        "Z": 30.39
-      },
-      "arguments": [
-        ""
-      ],
-      "note": ""
-    },
-    {
-      "tag": "None",
-      "name": "Wait",
-      "position": {
-        "X": -73.01,
-        "Y": -25.17,
-        "Z": -23.04
-      },
-      "arguments": [
-        "5000"
-      ],
-      "note": ""
-    },
-    {
-      "tag": "None",
-      "name": "Interactable",
-      "position": {
-        "X": 0,
-        "Y": 0,
-        "Z": 0
-      },
-      "arguments": [
-        "2011493"
-      ],
-      "note": "Dragon"
-    },
-    {
-      "tag": "None",
-      "name": "Wait",
-      "position": {
-        "X": 0,
-        "Y": 0,
-        "Z": 0
-      },
-      "arguments": [
-        "20000"
-      ],
-      "note": ""
-    },
-    {
-      "tag": "None",
-      "name": "MoveTo",
-      "position": {
-        "X": 721.99,
-        "Y": -55,
-        "Z": -121.89
-      },
-      "arguments": [
-        ""
-      ],
-      "note": ""
-    },
-    {
-      "tag": "None",
-      "name": "Boss",
-      "position": {
-        "X": 798.45,
-        "Y": -57,
-        "Z": -97.25
-      },
-      "arguments": [
-        ""
-      ],
-      "note": ""
-    },
-    {
-      "tag": "None",
-      "name": "MoveTo",
-      "position": {
-        "X": 807.26,
-        "Y": -57,
-        "Z": -97.1
-      },
-      "arguments": [
-        ""
-      ],
-      "note": ""
-    }
-  ],
-  "meta": {
-    "createdAt": 106,
-    "changelog": [
-      {
-        "version": 161,
-        "change": "Converted to new JSON Structure"
-      },
-      {
-        "version": 163,
-        "change": "Converted to newer JSON Structure"
-      },
-      {
-        "version": 164,
-        "change": "Converted to JSON Structure with Tags"
-      },
-      {
-        "version": 188,
-<<<<<<< HEAD
-        "change": "Adjusted tags to string values"
-=======
-        "change": "Changed waiting time after interacting with Dragon"
->>>>>>> 285afd02
-      }
-    ],
-    "notes": []
-  }
-}
+{
+  "actions": [
+    {
+      "tag": "None",
+      "name": "Boss",
+      "position": {
+        "X": -515.19,
+        "Y": -0.03,
+        "Z": 145.02
+      },
+      "arguments": [
+        ""
+      ],
+      "note": ""
+    },
+    {
+      "tag": "None",
+      "name": "MoveTo",
+      "position": {
+        "X": -506.21,
+        "Y": -0.03,
+        "Z": 144.89
+      },
+      "arguments": [
+        ""
+      ],
+      "note": ""
+    },
+    {
+      "tag": "None",
+      "name": "MoveTo",
+      "position": {
+        "X": -334.44,
+        "Y": -10,
+        "Z": 166.33
+      },
+      "arguments": [
+        ""
+      ],
+      "note": ""
+    },
+    {
+      "tag": "None",
+      "name": "Boss",
+      "position": {
+        "X": -174.8,
+        "Y": -25,
+        "Z": 40.3
+      },
+      "arguments": [
+        ""
+      ],
+      "note": ""
+    },
+    {
+      "tag": "None",
+      "name": "MoveTo",
+      "position": {
+        "X": -175.05,
+        "Y": -25,
+        "Z": 30.39
+      },
+      "arguments": [
+        ""
+      ],
+      "note": ""
+    },
+    {
+      "tag": "None",
+      "name": "Wait",
+      "position": {
+        "X": -73.01,
+        "Y": -25.17,
+        "Z": -23.04
+      },
+      "arguments": [
+        "5000"
+      ],
+      "note": ""
+    },
+    {
+      "tag": "None",
+      "name": "Interactable",
+      "position": {
+        "X": 0,
+        "Y": 0,
+        "Z": 0
+      },
+      "arguments": [
+        "2011493"
+      ],
+      "note": "Dragon"
+    },
+    {
+      "tag": "None",
+      "name": "Wait",
+      "position": {
+        "X": 0,
+        "Y": 0,
+        "Z": 0
+      },
+      "arguments": [
+        "20000"
+      ],
+      "note": ""
+    },
+    {
+      "tag": "None",
+      "name": "MoveTo",
+      "position": {
+        "X": 721.99,
+        "Y": -55,
+        "Z": -121.89
+      },
+      "arguments": [
+        ""
+      ],
+      "note": ""
+    },
+    {
+      "tag": "None",
+      "name": "Boss",
+      "position": {
+        "X": 798.45,
+        "Y": -57,
+        "Z": -97.25
+      },
+      "arguments": [
+        ""
+      ],
+      "note": ""
+    },
+    {
+      "tag": "None",
+      "name": "MoveTo",
+      "position": {
+        "X": 807.26,
+        "Y": -57,
+        "Z": -97.1
+      },
+      "arguments": [
+        ""
+      ],
+      "note": ""
+    }
+  ],
+  "meta": {
+    "createdAt": 106,
+    "changelog": [
+      {
+        "version": 161,
+        "change": "Converted to new JSON Structure"
+      },
+      {
+        "version": 163,
+        "change": "Converted to newer JSON Structure"
+      },
+      {
+        "version": 164,
+        "change": "Converted to JSON Structure with Tags"
+      },
+      {
+        "version": 188,
+        "change": "Changed waiting time after interacting with Dragon"
+      },
+      {
+        "version": 188,
+        "change": "Adjusted tags to string values"
+      }
+    ],
+    "notes": []
+  }
+}