﻿using AutoDuty.Helpers;
using ECommons;
using ECommons.Automation;
using ECommons.Automation.LegacyTaskManager;
using ECommons.DalamudServices;
using ECommons.GameFunctions;
using ECommons.GameHelpers;
using ECommons.UIHelpers.AddonMasterImplementations;
using FFXIVClientStructs.FFXIV.Client.UI.Agent;
using FFXIVClientStructs.FFXIV.Component.GUI;
using Lumina.Excel.GeneratedSheets;
using System;
using System.Linq;

namespace AutoDuty.Managers
{
<<<<<<< HEAD
    using System.Collections.Generic;
    using Lumina.Excel;
    using Lumina.Excel.GeneratedSheets2;
    using static ContentHelper;

    internal partial class TrustManager(TaskManager _taskManager)
    {
        internal static readonly Dictionary<TrustMemberName, TrustMember> members = [];

        internal static void PopulateTrustMembers()
        {
            ExcelSheet<DawnMemberUIParam>? dawnSheet = Svc.Data.GetExcelSheet<DawnMemberUIParam>();
            members.Add(TrustMemberName.AlisaieBlue, new TrustMember { Index = 0, Name = dawnSheet!.GetRow(1)!.Unknown0.RawString, Role = TrustRole.Healer }); // Blue Alisaie
            members.Add(TrustMemberName.Alisaie,     new TrustMember { Index = 1, Name = dawnSheet.GetRow(2)!.Unknown0.RawString, Role  = TrustRole.DPS });    // Alisaie
            members.Add(TrustMemberName.Thancred,    new TrustMember { Index = 2, Name = dawnSheet.GetRow(3)!.Unknown0.RawString, Role  = TrustRole.Tank });   // Thancred
            members.Add(TrustMemberName.Urianger,    new TrustMember { Index = 3, Name = dawnSheet.GetRow(5)!.Unknown0.RawString, Role  = TrustRole.Healer }); // Urianger
            members.Add(TrustMemberName.BestCatGirl, new TrustMember { Index = 4, Name = dawnSheet.GetRow(6)!.Unknown0.RawString, Role  = TrustRole.DPS });    // Best cat girl
            members.Add(TrustMemberName.Ryne,        new TrustMember { Index = 5, Name = dawnSheet.GetRow(7)!.Unknown0.RawString, Role  = TrustRole.DPS });    //Ryne
            members.Add(TrustMemberName.Estinien,    new TrustMember { Index = 5, Name = dawnSheet.GetRow(12)!.Unknown0.RawString, Role = TrustRole.DPS });    //Estinien
            members.Add(TrustMemberName.Graha,       new TrustMember { Index = 6, Name = dawnSheet.GetRow(10)!.Unknown0.RawString, Role = TrustRole.Graha });  //Take a guess
            members.Add(TrustMemberName.Zero,        new TrustMember { Index = 7, Name = dawnSheet.GetRow(41)!.Unknown0.RawString, Role = TrustRole.DPS });    // Zero.. bit random
            members.Add(TrustMemberName.Krile,       new TrustMember { Index = 7, Name = dawnSheet.GetRow(60)!.Unknown0.RawString, Role = TrustRole.DPS });    // Krile
        }


        internal unsafe void RegisterTrust(Content content)
=======
    internal partial class TrustManager(TaskManager _taskManager)
    {
        internal unsafe void RegisterTrust(ContentHelper.Content content)
>>>>>>> 85874ae1
        {
            if (content.DawnIndex < 1)
                return;
            int indexModifier = 1;
            if (content.DawnIndex >= 17) //Skips Trials mistakenly present in the Trusts list because I (Vera) can't figure out how to parse them out in ContentHelper.cs
                indexModifier++;
            if (content.DawnIndex >= 26)
                indexModifier++;
            if (content.DawnIndex >= 30)
                indexModifier++;
            _taskManager.Enqueue(() => Svc.Log.Info($"Queueing Trust: {content.DisplayName}"), "RegisterTrust");
            _taskManager.Enqueue(() => AutoDuty.Plugin.Action = $"Queueing Trust: {content.DisplayName}", "RegisterTrust");
            AtkUnitBase* addon = null;

            if (!ObjectHelper.IsValid)
            {
                _taskManager.Enqueue(() => ObjectHelper.IsValid, int.MaxValue, "RegisterTrust");
                _taskManager.DelayNext("RegisterTrust", 2000);
            }

            _taskManager.Enqueue(() => addon = (AtkUnitBase*)Svc.GameGui.GetAddonByName("Dawn"), "RegisterTrust");
<<<<<<< HEAD
            _taskManager.Enqueue(() => { if (addon == null) this.OpenDawn(); }, "RegisterTrust");
=======
            _taskManager.Enqueue(() => { if (addon == null) OpenDawn(); }, "RegisterTrust");
>>>>>>> 85874ae1
            _taskManager.Enqueue(() => GenericHelpers.TryGetAddonByName("Dawn", out addon) && GenericHelpers.IsAddonReady(addon), "RegisterTrust");
            _taskManager.Enqueue(() => AddonHelper.FireCallBack(addon, true, 20, (content.ExVersion)), "RegisterTrust");
            _taskManager.DelayNext("RegisterTrust", 50);
            _taskManager.Enqueue(() => AddonHelper.FireCallBack(addon, true, 15, content.DawnIndex - indexModifier), "RegisterTrust");
            _taskManager.Enqueue(() => TurnOffAllMembers());
            _taskManager.Enqueue(() => TurnOnConfigMembers());
            _taskManager.Enqueue(() => AddonHelper.FireCallBack(addon, true, 14), "RegisterTrust");
            _taskManager.Enqueue(() => GenericHelpers.TryGetAddonByName("ContentsFinderConfirm", out addon) && GenericHelpers.IsAddonReady(addon), "RegisterTrust");
            _taskManager.Enqueue(() => AddonHelper.FireCallBack(addon, true, 8), "RegisterTrust");
        }

        private unsafe void TurnOnConfigMembers()
        {
            if (GenericHelpers.TryGetAddonByName<AtkUnitBase>("Dawn", out var addon))
            {
                if (AutoDuty.Plugin.Configuration.SelectedTrusts.Count(x => x is not null) == 3)
                {
                    foreach (var member in AutoDuty.Plugin.Configuration.SelectedTrusts.OrderBy(x => x.Role))
                        Callback.Fire(addon, true, 12, member.Index);
                }
            }
        }

        public static void ResetTrustIfInvalid()
        {
            if (AutoDuty.Plugin.Configuration.SelectedTrusts.Count(x => x is not null) == 3)
            {
                var playerRole = Player.Job.GetRole();
                var dps = AutoDuty.Plugin.Configuration.SelectedTrusts.Count(x => x is not null && x.Role is 0);
                var healers = AutoDuty.Plugin.Configuration.SelectedTrusts.Count(x => x is not null && x.Role is 1);
                var tanks = AutoDuty.Plugin.Configuration.SelectedTrusts.Count(x => x is not null && x.Role is 2);

                bool needsReset = playerRole switch
                {
                   CombatRole.DPS => dps == 2,
                   CombatRole.Healer => healers == 1,
                   CombatRole.Tank => tanks == 1,
                };

                if (needsReset)
                {
                    AutoDuty.Plugin.Configuration.SelectedTrusts = new TrustMember[3];
                    AutoDuty.Plugin.Configuration.Save();
                }
            }
        }

        private unsafe void OpenDawn() => AgentModule.Instance()->GetAgentByInternalId(AgentId.Dawn)->Show();

        private unsafe void TurnOffAllMembers()
        {
            if (GenericHelpers.TryGetAddonByName<AtkUnitBase>("Dawn", out var addon))
            {
                for (int i = 0; i <= 7; i++)
                {
                    var isEnabled = addon->AtkValues[i + 33].Bool;
                    if (isEnabled)
                        Callback.Fire(addon, true, 12, i);
                }
            }
        }
<<<<<<< HEAD

        private bool currentlyGettingLevels;
        internal unsafe void GetLevels(Content? content)
        {
            if (this.currentlyGettingLevels)
                return;

            content ??= AutoDuty.Plugin.CurrentTerritoryContent;
            if (content?.DawnIndex < 1)
                return;

            if (content.TrustMembers.TrueForAll(tm => tm.Level > 0))
                return;

            this.currentlyGettingLevels = true;

            AtkUnitBase* addon   = null;
            bool         wasOpen = false;

            int queueIndex = QueueIndex(content);

            if (!ObjectHelper.IsValid)
            {
                _taskManager.Enqueue(() => ObjectHelper.IsValid, int.MaxValue, "TrustLevelCheck1");
                _taskManager.DelayNext("TrustLevelCheck2", 2000);
            }

            _taskManager.Enqueue(() => addon = (AtkUnitBase*)Svc.GameGui.GetAddonByName("Dawn"), "TrustLevelCheck3");
            _taskManager.Enqueue(() =>
                                 {
                                     if (addon == null || !GenericHelpers.IsAddonReady(addon)) this.OpenDawn();
                                     else wasOpen = true;
                                 }, "TrustLevelCheck4");
            _taskManager.Enqueue(() => GenericHelpers.TryGetAddonByName("Dawn", out addon) && GenericHelpers.IsAddonReady(addon), "TrustLevelCheck5");
            _taskManager.Enqueue(() => AddonHelper.FireCallBack(addon, true, 20, content.ExVersion), "TrustLevelCheck6");
            _taskManager.DelayNext("TrustLevelCheck7", 50);
            _taskManager.Enqueue(() => AddonHelper.FireCallBack(addon, true, 15, queueIndex), "TrustLevelCheck8");
            _taskManager.Enqueue(() =>
                                 {
                                     for (int id = 0; id < content.TrustMembers.Count; id++)
                                     {
                                         int index = id;

                                         if (content.TrustMembers[index].Level <= 0)
                                         {
                                             _taskManager.Enqueue(() => Callback.Fire(addon, true, 16, index));
                                             _taskManager.Enqueue(() => content.TrustMembers[index].Level = TrustHelper.GetLevelFromTrustWindow(addon));
                                         }
                                     }
                                     _taskManager.Enqueue(() =>
                                                          {
                                                              if (!wasOpen)
                                                                  AgentModule.Instance()->GetAgentByInternalId(AgentId.Dawn)->Hide();
                                                              else
                                                                  this.currentlyGettingLevels = false;
                                                          }, "TrustLevelCheck10");
                                     if (!wasOpen)
                                     {
                                         _taskManager.Enqueue(() => !GenericHelpers.IsAddonReady(addon), "TrustLevelCheck11");
                                         _taskManager.Enqueue(() => !(this.currentlyGettingLevels = false), "TrustLevelCheck12");
                                     }
                                 }, "TrustLevelCheck9");
        }
=======
>>>>>>> 85874ae1
    }
}<|MERGE_RESOLUTION|>--- conflicted
+++ resolved
@@ -14,7 +14,6 @@
 
 namespace AutoDuty.Managers
 {
-<<<<<<< HEAD
     using System.Collections.Generic;
     using Lumina.Excel;
     using Lumina.Excel.GeneratedSheets2;
@@ -41,11 +40,6 @@
 
 
         internal unsafe void RegisterTrust(Content content)
-=======
-    internal partial class TrustManager(TaskManager _taskManager)
-    {
-        internal unsafe void RegisterTrust(ContentHelper.Content content)
->>>>>>> 85874ae1
         {
             if (content.DawnIndex < 1)
                 return;
@@ -67,11 +61,7 @@
             }
 
             _taskManager.Enqueue(() => addon = (AtkUnitBase*)Svc.GameGui.GetAddonByName("Dawn"), "RegisterTrust");
-<<<<<<< HEAD
             _taskManager.Enqueue(() => { if (addon == null) this.OpenDawn(); }, "RegisterTrust");
-=======
-            _taskManager.Enqueue(() => { if (addon == null) OpenDawn(); }, "RegisterTrust");
->>>>>>> 85874ae1
             _taskManager.Enqueue(() => GenericHelpers.TryGetAddonByName("Dawn", out addon) && GenericHelpers.IsAddonReady(addon), "RegisterTrust");
             _taskManager.Enqueue(() => AddonHelper.FireCallBack(addon, true, 20, (content.ExVersion)), "RegisterTrust");
             _taskManager.DelayNext("RegisterTrust", 50);
@@ -133,7 +123,6 @@
                 }
             }
         }
-<<<<<<< HEAD
 
         private bool currentlyGettingLevels;
         internal unsafe void GetLevels(Content? content)
@@ -197,7 +186,5 @@
                                      }
                                  }, "TrustLevelCheck9");
         }
-=======
->>>>>>> 85874ae1
     }
 }