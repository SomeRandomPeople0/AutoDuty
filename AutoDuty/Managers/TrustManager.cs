﻿using AutoDuty.Helpers;
using ECommons;
using ECommons.Automation;
using ECommons.Automation.LegacyTaskManager;
using ECommons.DalamudServices;
using ECommons.GameFunctions;
using ECommons.GameHelpers;
using FFXIVClientStructs.FFXIV.Client.UI.Agent;
using FFXIVClientStructs.FFXIV.Component.GUI;
using System.Linq;

namespace AutoDuty.Managers
{
    using System.Collections.Generic;
    using Lumina.Excel;
    using Lumina.Excel.GeneratedSheets2;
    using static ContentHelper;

    internal partial class TrustManager(TaskManager _taskManager)
    {
        internal static readonly Dictionary<TrustMemberName, TrustMember> members = [];

        internal static void PopulateTrustMembers()
        {
            ExcelSheet<DawnMemberUIParam>? dawnSheet = Svc.Data.GetExcelSheet<DawnMemberUIParam>();
<<<<<<< HEAD

            void AddMember(TrustMemberName name, uint index, TrustRole role, uint levelCap = 100) =>
                members.Add(name, new TrustMember { Index = index, Name = dawnSheet!.GetRow((uint)name)!.Unknown0.RawString, Role = role, MemberName = name, LevelCap = levelCap});

            AddMember(TrustMemberName.Alphinaud, 0, TrustRole.Healer);
            AddMember(TrustMemberName.Alisaie,   1, TrustRole.DPS);
            AddMember(TrustMemberName.Thancred,  2, TrustRole.Tank);
            AddMember(TrustMemberName.Urianger,  3, TrustRole.Healer);
            AddMember(TrustMemberName.Yshtola,   4, TrustRole.DPS);
            AddMember(TrustMemberName.Ryne,      5, TrustRole.DPS, 80);
            AddMember(TrustMemberName.Estinien,  5, TrustRole.DPS);
            AddMember(TrustMemberName.Graha,     6, TrustRole.Allrounder);
            AddMember(TrustMemberName.Zero,      7, TrustRole.DPS, 90);
            AddMember(TrustMemberName.Krile,     7, TrustRole.DPS);
=======
            members.Add(TrustMemberName.Alphinaud, new TrustMember { Index = 0, Name = dawnSheet!.GetRow(1)!.Unknown0.RawString, Role = TrustRole.Healer }); // Alphinaud
            members.Add(TrustMemberName.Alisaie, new TrustMember { Index = 1, Name = dawnSheet.GetRow(2)!.Unknown0.RawString, Role = TrustRole.DPS });    // Alisaie
            members.Add(TrustMemberName.Thancred, new TrustMember { Index = 2, Name = dawnSheet.GetRow(3)!.Unknown0.RawString, Role = TrustRole.Tank });   // Thancred
            members.Add(TrustMemberName.Urianger, new TrustMember { Index = 3, Name = dawnSheet.GetRow(5)!.Unknown0.RawString, Role = TrustRole.Healer }); // Urianger
            members.Add(TrustMemberName.Yshtola, new TrustMember { Index = 4, Name = dawnSheet.GetRow(6)!.Unknown0.RawString, Role = TrustRole.DPS });    // Y'shtola
            members.Add(TrustMemberName.Ryne, new TrustMember { Index = 5, Name = dawnSheet.GetRow(7)!.Unknown0.RawString, Role = TrustRole.DPS });    //Ryne
            members.Add(TrustMemberName.Estinien, new TrustMember { Index = 5, Name = dawnSheet.GetRow(12)!.Unknown0.RawString, Role = TrustRole.DPS });    //Estinien
            members.Add(TrustMemberName.Graha, new TrustMember { Index = 6, Name = dawnSheet.GetRow(10)!.Unknown0.RawString, Role = TrustRole.AllRounder });  //G'raha
            members.Add(TrustMemberName.Zero, new TrustMember { Index = 7, Name = dawnSheet.GetRow(41)!.Unknown0.RawString, Role = TrustRole.DPS });    // Zero.. bit random
            members.Add(TrustMemberName.Krile, new TrustMember { Index = 7, Name = dawnSheet.GetRow(60)!.Unknown0.RawString, Role = TrustRole.DPS });    // Krile
>>>>>>> 23642d21
        }


        internal unsafe void RegisterTrust(Content content)
        {
            if (content.TrustIndex < 0)
                return;
            int queueIndex = content.TrustIndex;

            _taskManager.Enqueue(() => Svc.Log.Info($"Queueing Trust: {content.DisplayName}"), "RegisterTrust");
            _taskManager.Enqueue(() => AutoDuty.Plugin.Action = $"Queueing Trust: {content.DisplayName}", "RegisterTrust");
            AtkUnitBase* addon = null;

            if (!ObjectHelper.IsValid)
            {
                _taskManager.Enqueue(() => ObjectHelper.IsValid, int.MaxValue, "RegisterTrust");
                _taskManager.DelayNext("RegisterTrust", 2000);
            }

            _taskManager.Enqueue(() => addon = (AtkUnitBase*)Svc.GameGui.GetAddonByName("Dawn"), "RegisterTrust");
            _taskManager.Enqueue(() => { if (addon == null) this.OpenDawn(); }, "RegisterTrust");
            _taskManager.Enqueue(() => GenericHelpers.TryGetAddonByName("Dawn", out addon) && GenericHelpers.IsAddonReady(addon), "RegisterTrust");
            _taskManager.Enqueue(() => AddonHelper.FireCallBack(addon, true, 20, (content.ExVersion)), "RegisterTrust");
            _taskManager.DelayNext("RegisterTrust", 50);
            _taskManager.Enqueue(() => AddonHelper.FireCallBack(addon, true, 15, queueIndex), "RegisterTrust");
            _taskManager.Enqueue(this.TurnOffAllMembers);
            _taskManager.Enqueue(this.TurnOnConfigMembers);
            _taskManager.Enqueue(() => AddonHelper.FireCallBack(addon, true, 14), "RegisterTrust");
            _taskManager.Enqueue(() => GenericHelpers.TryGetAddonByName("ContentsFinderConfirm", out addon) && GenericHelpers.IsAddonReady(addon), "RegisterTrust");
            _taskManager.Enqueue(() => AddonHelper.FireCallBack(addon, true, 8), "RegisterTrust");
        }

        private static int QueueIndex(ContentHelper.Content content)
        {
            int indexModifier = 1;
            if (content.DawnIndex >= 17) //Skips Trials mistakenly present in the Trusts list because I (Vera) can't figure out how to parse them out in ContentHelper.cs
                indexModifier++;
            if (content.DawnIndex >= 26)
                indexModifier++;
            if (content.DawnIndex >= 30)
                indexModifier++;
            return content.DawnIndex - indexModifier;
        }

        private unsafe void TurnOnConfigMembers()
        {
            if (GenericHelpers.TryGetAddonByName<AtkUnitBase>("Dawn", out var addon))
            {

                if (AutoDuty.Plugin.Configuration.SelectedTrustMembers.Count(x => x is not null) == 3)
                {
                    foreach (TrustMemberName member in AutoDuty.Plugin.Configuration.SelectedTrustMembers.OrderBy(x => members[(TrustMemberName)x!].Role))
                        Callback.Fire(addon, true, 12, members[member].Index);
                }
            }
        }

        public static void ResetTrustIfInvalid()
        {
            if (AutoDuty.Plugin.Configuration.SelectedTrustMembers.Count(x => x is not null) == 3)
            {
                CombatRole playerRole = Player.Job.GetRole();

                TrustMember[] trustMembers = AutoDuty.Plugin.Configuration.SelectedTrustMembers.Select(name => members[(TrustMemberName)name!]).ToArray();

                int dps     = trustMembers.Count(x => x.Role is TrustRole.DPS);
                int healers = trustMembers.Count(x => x.Role is TrustRole.Healer);
                int tanks   = trustMembers.Count(x => x.Role is TrustRole.Tank);

                bool needsReset = playerRole switch
                {
                    CombatRole.DPS => dps == 2,
                    CombatRole.Healer => healers == 1,
                    CombatRole.Tank => tanks == 1,
                    _ => false
                };

                if (needsReset)
                {
                    AutoDuty.Plugin.Configuration.SelectedTrustMembers = new TrustMemberName?[3];
                    AutoDuty.Plugin.Configuration.Save();
                }
            }
        }

        private unsafe void OpenDawn() => AgentModule.Instance()->GetAgentByInternalId(AgentId.Dawn)->Show();

        private unsafe void TurnOffAllMembers()
        {
            if (GenericHelpers.TryGetAddonByName<AtkUnitBase>("Dawn", out var addon))
            {
                for (int i = 0; i <= 7; i++)
                {
                    bool isEnabled = addon->AtkValues[i + 33].Bool;
                    if (isEnabled)
                        Callback.Fire(addon, true, 12, i);
                }
            }
        }

        internal static void ClearCachedLevels()
        {
            foreach ((TrustMemberName _, TrustMember? member) in members) 
                member.Level = 0;
        }

        internal static void ClearCachedLevels(Content content)
        {
            foreach (TrustMember member in content.TrustMembers)
                member.Level = 0;
        }

        internal bool GetLevelsCheck() => 
            !this.currentlyGettingLevels;

        private bool currentlyGettingLevels;

        internal unsafe void GetLevels(Content? content)
        {
            if (this.currentlyGettingLevels)
                return;

            content ??= AutoDuty.Plugin.CurrentTerritoryContent;
            if (content?.DawnIndex < 1)
                return;

            if (!content.TrustMembers.Any(tm => tm.Level <= 0))
                return;
            
            if (!content.CanTrustRun(false))
                return;
            

            this.currentlyGettingLevels = true;

            AtkUnitBase* addon = null;
            bool wasOpen = false;

            int queueIndex = content.TrustIndex;

            if (!ObjectHelper.IsValid)
            {
                _taskManager.Enqueue(() => ObjectHelper.IsValid, int.MaxValue, "TrustLevelCheck1");
                _taskManager.DelayNext("TrustLevelCheck2", 2000);
            }

            _taskManager.Enqueue(() => addon = (AtkUnitBase*)Svc.GameGui.GetAddonByName("Dawn"), "TrustLevelCheck3");
            _taskManager.Enqueue(() =>
            {
                if (addon == null || !GenericHelpers.IsAddonReady(addon)) this.OpenDawn();
                else wasOpen = true;
            }, "TrustLevelCheck4");
            _taskManager.Enqueue(() => GenericHelpers.TryGetAddonByName("Dawn", out addon) && GenericHelpers.IsAddonReady(addon), "TrustLevelCheck5");
            _taskManager.Enqueue(() => AddonHelper.FireCallBack(addon, true, 20, content.ExVersion), "TrustLevelCheck6");
            _taskManager.DelayNext("TrustLevelCheck7", 50);
            _taskManager.Enqueue(() => AddonHelper.FireCallBack(addon, true, 15, queueIndex), "TrustLevelCheck8");
            _taskManager.Enqueue(() =>
            {
                for (int id = 0; id < content.TrustMembers.Count; id++)
                {
                    int index = id;

                    if (content.TrustMembers[index].Level <= 0)
                    {
                        _taskManager.EnqueueImmediate(() => Callback.Fire(addon, true, 16, index));
                        _taskManager.EnqueueImmediate(() => content.TrustMembers[index].Level = TrustHelper.GetLevelFromTrustWindow(addon));
                    }
                }
                _taskManager.EnqueueImmediate(() =>
                {
                    if (!wasOpen)
                        AgentModule.Instance()->GetAgentByInternalId(AgentId.Dawn)->Hide();
                    else
                        this.currentlyGettingLevels = false;
                }, "TrustLevelCheck10");
                if (!wasOpen)
                {
                    _taskManager.EnqueueImmediate(() => !GenericHelpers.IsAddonReady(addon), "TrustLevelCheck11");
                    _taskManager.EnqueueImmediate(() => !(this.currentlyGettingLevels = false), "TrustLevelCheck12");
                }
            }, "TrustLevelCheck9");
        }
    }
}<|MERGE_RESOLUTION|>--- conflicted
+++ resolved
@@ -23,7 +23,6 @@
         internal static void PopulateTrustMembers()
         {
             ExcelSheet<DawnMemberUIParam>? dawnSheet = Svc.Data.GetExcelSheet<DawnMemberUIParam>();
-<<<<<<< HEAD
 
             void AddMember(TrustMemberName name, uint index, TrustRole role, uint levelCap = 100) =>
                 members.Add(name, new TrustMember { Index = index, Name = dawnSheet!.GetRow((uint)name)!.Unknown0.RawString, Role = role, MemberName = name, LevelCap = levelCap});
@@ -38,18 +37,6 @@
             AddMember(TrustMemberName.Graha,     6, TrustRole.Allrounder);
             AddMember(TrustMemberName.Zero,      7, TrustRole.DPS, 90);
             AddMember(TrustMemberName.Krile,     7, TrustRole.DPS);
-=======
-            members.Add(TrustMemberName.Alphinaud, new TrustMember { Index = 0, Name = dawnSheet!.GetRow(1)!.Unknown0.RawString, Role = TrustRole.Healer }); // Alphinaud
-            members.Add(TrustMemberName.Alisaie, new TrustMember { Index = 1, Name = dawnSheet.GetRow(2)!.Unknown0.RawString, Role = TrustRole.DPS });    // Alisaie
-            members.Add(TrustMemberName.Thancred, new TrustMember { Index = 2, Name = dawnSheet.GetRow(3)!.Unknown0.RawString, Role = TrustRole.Tank });   // Thancred
-            members.Add(TrustMemberName.Urianger, new TrustMember { Index = 3, Name = dawnSheet.GetRow(5)!.Unknown0.RawString, Role = TrustRole.Healer }); // Urianger
-            members.Add(TrustMemberName.Yshtola, new TrustMember { Index = 4, Name = dawnSheet.GetRow(6)!.Unknown0.RawString, Role = TrustRole.DPS });    // Y'shtola
-            members.Add(TrustMemberName.Ryne, new TrustMember { Index = 5, Name = dawnSheet.GetRow(7)!.Unknown0.RawString, Role = TrustRole.DPS });    //Ryne
-            members.Add(TrustMemberName.Estinien, new TrustMember { Index = 5, Name = dawnSheet.GetRow(12)!.Unknown0.RawString, Role = TrustRole.DPS });    //Estinien
-            members.Add(TrustMemberName.Graha, new TrustMember { Index = 6, Name = dawnSheet.GetRow(10)!.Unknown0.RawString, Role = TrustRole.AllRounder });  //G'raha
-            members.Add(TrustMemberName.Zero, new TrustMember { Index = 7, Name = dawnSheet.GetRow(41)!.Unknown0.RawString, Role = TrustRole.DPS });    // Zero.. bit random
-            members.Add(TrustMemberName.Krile, new TrustMember { Index = 7, Name = dawnSheet.GetRow(60)!.Unknown0.RawString, Role = TrustRole.DPS });    // Krile
->>>>>>> 23642d21
         }
 
 
