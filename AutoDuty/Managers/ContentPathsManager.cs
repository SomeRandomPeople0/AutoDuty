﻿using System.Collections.Generic;
using System.Text;
using System.IO;
using System.Linq;
using System.Text.Json;
using System.Text.RegularExpressions;
using ECommons.ExcelServices;
using ECommons.GameFunctions;
using ECommons.GameHelpers;
using AutoDuty.Helpers;
using AutoDuty.Windows;

namespace AutoDuty.Managers
{
    using System;
    using ECommons.DalamudServices;

    internal static class ContentPathsManager
    {
        internal static Dictionary<uint, ContentPathContainer> DictionaryPaths = [];

        internal class ContentPathContainer
        {
            public ContentPathContainer(ContentHelper.Content content)
            {
                Content = content;
                id      = content.TerritoryType;

<<<<<<< HEAD
                this.ColoredNameString = $"({ImGuiHelper.idColor}{this.id}</>) {ImGuiHelper.dutyColor}{this.Content!.Name}</>";
                this.ColoredNameRegex  = RegexHelper.ColoredTextRegex().Match(this.ColoredNameString);
=======
                ColoredNameString = $"({ImGuiHelper.idColor}{id}</>) {ImGuiHelper.dutyColor}{Content!.DisplayName}</>";
                ColoredNameRegex  = RegexHelper.ColoredTextRegex().Match(ColoredNameString);
>>>>>>> c835ebbe
            }

            public uint id { get; }

            public ContentHelper.Content Content { get; }

            public List<DutyPath> Paths { get; } = [];

            public string ColoredNameString { get; }

            public Match ColoredNameRegex { get; private set; }

            public DutyPath? SelectPath(out int pathIndex, Job? job = null)
            {
                job ??= Player.Object.GetJob();

                if (job == null)
                {
                    pathIndex = 0;
                    return Paths[0];
                }

                if (Paths.Count > 1)
                {
                    if (AutoDuty.Plugin.Configuration.PathSelections.TryGetValue(Content.TerritoryType, out Dictionary<Job, int>? jobConfig))
                    {
                        if (jobConfig.TryGetValue((Job) job, out int pathId))
                        {
                            if (pathId < Paths.Count)
                            {
                                pathIndex = pathId;
                                return Paths[pathIndex];
                            }
                        }
                    }

                    if (job.GetRole() == CombatRole.Tank)
                    {
                        for (int index = 0; index < Paths.Count; index++)
                        {
                            string curPath = Paths[index].Name;
                            if (curPath.Contains(PathIdentifiers.W2W))
                            {
                                pathIndex = index;
                                return Paths[index];
                            }
                        }
                    }
                }

                pathIndex = 0;
                return Paths[0];
            }
        }

        internal class DutyPath
        {
            public DutyPath(string filePath)
            {
                FilePath = filePath;
                FileName = Path.GetFileName(filePath);
                Name     = FileName.Replace(".json", string.Empty);

                UpdateColoredNames();
            }

            public void UpdateColoredNames()
            {
                Match pathMatch = RegexHelper.PathFileRegex().Match(FileName);

                string pathFileColor = AutoDuty.Plugin.Configuration.DoNotUpdatePathFiles.Contains(FileName) ? ImGuiHelper.pathFileColorNoUpdate : ImGuiHelper.pathFileColor;
                id = uint.Parse(pathMatch.Groups[2].Value);
                ColoredNameString = pathMatch.Success ?
                                             $"{pathMatch.Groups[1]}{ImGuiHelper.idColor}{pathMatch.Groups[2]}</>{pathMatch.Groups[3]}<0.8,0.8,1>{pathMatch.Groups[4]}</>{pathFileColor}{pathMatch.Groups[5]}</><0.5,0.5,0.5>{pathMatch.Groups[6]}</>" :
                                             FileName;
                ColoredNameRegex = RegexHelper.ColoredTextRegex().Match(ColoredNameString);
            }

            public uint id;

            public string Name     { get; }
            public string FileName { get; }
            public string FilePath { get; }

            public  string ColoredNameString { get; private set; } = null!;

            public  Match ColoredNameRegex { get; private set; } = null!;

            private PathFile? pathFile = null;
            public PathFile PathFile
            {
                get
                {
                    if (pathFile == null)
                    {
                        try
                        {
                            RevivalFound = false;
                            string json;

                            using (StreamReader streamReader = new(FilePath, Encoding.UTF8))
                                json = streamReader.ReadToEnd();

                            // Backwards compatibility, with instant updating
                            if (!json.Contains("\"createdAt\""))
                            {
                                List<string>? paths;
                                if ((paths = JsonSerializer.Deserialize<List<string>>(json)) != null)
                                {
                                    pathFile         = PathFile.Default;
                                    pathFile.actions = paths.ToArray();
                                }

                                string jsonNew = JsonSerializer.Serialize(PathFile, BuildTab.jsonSerializerOptions);
                                File.WriteAllText(FilePath, jsonNew);
                            }
                            else
                            {
                                pathFile = JsonSerializer.Deserialize<PathFile>(json);
                            }

                            foreach (string action in PathFile.actions)
                                if (action.Split('|')[0].Trim() == "Revival")
                                {
                                    RevivalFound = true;
                                    break;
                                }
                        }
                        catch (Exception ex)
                        {
                            Svc.Log.Info($"{FilePath} is not a valid duty path");
                            DictionaryPaths[id].Paths.Remove(this);
                        }
                    }

                    return pathFile!;
                }
            }

            public string[] Actions => PathFile.actions;
            public         bool                  RevivalFound { get; private set; }
        }

        internal class PathFile
        {
            public string[]         actions { get; set; }
            public PathFileMetaData meta    { get; set; }

            public static PathFile Default => new()
                                              {
                                                  actions = [],
                                                  meta = new PathFileMetaData
                                                         {
                                                             createdAt = AutoDuty.Plugin.Configuration.Version,
                                                             changelog = [],
                                                             notes     = []
                                                         }
                                              };
        }

        internal class PathFileMetaData
        {
            public int                          createdAt { get; set; }
            public List<PathFileChangelogEntry> changelog { get; set; }

            public int LastUpdatedVersion => changelog.Count > 0 ? changelog.Last().version : createdAt;

            public List<string> notes { get; set; }
        }

        internal class PathFileChangelogEntry
        {
            public int    version { get; set; }
            public string change  { get; set; } = string.Empty;
        }
    }
}<|MERGE_RESOLUTION|>--- conflicted
+++ resolved
@@ -26,13 +26,8 @@
                 Content = content;
                 id      = content.TerritoryType;
 
-<<<<<<< HEAD
                 this.ColoredNameString = $"({ImGuiHelper.idColor}{this.id}</>) {ImGuiHelper.dutyColor}{this.Content!.Name}</>";
                 this.ColoredNameRegex  = RegexHelper.ColoredTextRegex().Match(this.ColoredNameString);
-=======
-                ColoredNameString = $"({ImGuiHelper.idColor}{id}</>) {ImGuiHelper.dutyColor}{Content!.DisplayName}</>";
-                ColoredNameRegex  = RegexHelper.ColoredTextRegex().Match(ColoredNameString);
->>>>>>> c835ebbe
             }
 
             public uint id { get; }
